--- conflicted
+++ resolved
@@ -39,12 +39,9 @@
 import com.android.emailcommon.R;
 import com.android.emailcommon.provider.EmailContent;
 import com.android.mail.utils.LogUtils;
-<<<<<<< HEAD
 
 import java.util.concurrent.Executor;
 
-=======
->>>>>>> 9de8ece9
 /**
  * ServiceProxy is a superclass for proxy objects which make a single call to a service. It handles
  * connecting to the service, running a task supplied by the subclass when the connection is ready,
