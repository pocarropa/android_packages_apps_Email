<?xml version="1.0" encoding="utf-8"?>
<!-- Copyright (C) 2008 The Android Open Source Project

     Licensed under the Apache License, Version 2.0 (the "License");
     you may not use this file except in compliance with the License.
     You may obtain a copy of the License at
  
          http://www.apache.org/licenses/LICENSE-2.0
  
     Unless required by applicable law or agreed to in writing, software
     distributed under the License is distributed on an "AS IS" BASIS,
     WITHOUT WARRANTIES OR CONDITIONS OF ANY KIND, either express or implied.
     See the License for the specific language governing permissions and
     limitations under the License.
-->

<resources xmlns:android="http://schemas.android.com/apk/res/android"
    xmlns:xliff="urn:oasis:names:tc:xliff:document:1.2">

    <!-- Deprecated strings - Move the identifiers to this section, mark as DO NOT TRANSLATE,
         and remove the actual text.  These will be removed in a bulk operation. -->
    <!-- Do Not Translate.  Unused string. -->
    <!-- skipping untranslatable /resources:0/string:name=meeting_invitation -->
    <!-- Do Not Translate.  Unused string. -->
    <!-- skipping untranslatable /resources:0/string:name=account_setup_failed_security_policies_required -->
    <!-- Do Not Translate.  Unused string. -->
    <!-- skipping untranslatable /resources:0/string:name=account_folder_list_summary_unread -->
    <!-- Do Not Translate.  Unused string. -->
    <!-- skipping untranslatable /resources:0/string:name=account_settings_add_account_label -->
    <!-- Do Not Translate.  Unused string. -->
    <!-- skipping untranslatable /resources:0/string:name=account_setup_basics_instructions -->
    <!-- Do Not Translate.  Unused string. -->
    <!-- skipping untranslatable /resources:0/string:name=account_setup_exchange_domain_hint -->
    <!-- Do Not Translate.  Unused string. -->
    <!-- skipping untranslatable /resources:0/string:name=account_setup_exchange_domain_label -->
    <!-- Do Not Translate.  Unused string. -->
    <!-- skipping untranslatable /resources:0/string:name=accounts_context_menu_title -->
    <!-- Do Not Translate.  Unused string. -->
    <!-- skipping untranslatable /resources:0/string:name=accounts_title -->
    <!-- Do Not Translate.  Unused string. -->
    <!-- skipping untranslatable /resources:0/string:name=add_contact_dlg_message_fmt -->
    <!-- Do Not Translate.  Unused string. -->
    <!-- skipping untranslatable /resources:0/string:name=add_contact_dlg_title -->
    <!-- Do Not Translate.  Unused string. -->
    <!-- skipping untranslatable /resources:0/string:name=message_list_title -->
    <!-- Do Not Translate.  Unused string. -->
    <!-- skipping untranslatable /resources:0/string:name=status_loading_more_failed -->
    <!-- Do Not Translate.  Unused string. -->
    <!-- skipping untranslatable /resources:0/string:name=status_sending_messages_failed -->
    <!-- Do Not Translate.  Unused string. -->
    <!-- skipping untranslatable /resources:0/string:name=provider_note_yahoo -->
    <!-- Do Not Translate.  Unused string. -->
    <!-- skipping untranslatable /resources:0/string:name=provider_note_yahoo_uk -->

    <!-- Permissions label for reading attachments -->
    <string name="read_attachment_label" msgid="1162255191991555285">"讀取電子郵件附件"</string>
    <!-- Permissions description for reading attachments -->
    <string name="read_attachment_desc" msgid="7594746717616308643">"允許此應用程式讀取您的電子郵件附件。"</string>
    <!-- Permissions label for accessing the main provider -->
    <string name="permission_access_provider_label" msgid="4274353114641168675">"存取電子郵件供應商資料"</string>
    <!-- Permissions description for accessing the main provider -->
    <string name="permission_access_provider_desc" msgid="1513898266889541617">"允許此應用程式存取您的電子郵件資料庫，包括已接收郵件、已傳送郵件、使用者名稱和密碼。"</string>

    <!-- Name of application on Home screen -->
    <string name="app_name" msgid="5815426892327290362">"電子郵件"</string>
    <!-- Title of compose screen -->
    <string name="compose_title" msgid="427986915662706899">"撰寫郵件"</string>
    <!-- Title of debug screen -->
    <string name="debug_title" msgid="5175710493691536719">"偵錯"</string>

    <!-- Actions will be used as buttons and in menu items -->
    <skip />

    <!-- Used as part of a multi-step process -->
    <string name="next_action" msgid="3931301986364184415">"下一步"</string>
    <!--  Button name used to confirm acceptance of dialog boxes, warnings, errors, etc. -->
    <string name="okay_action" msgid="8365197396795675617">"確定"</string>
    <!--  Button name used to cancel out of dialog boxes -->
    <string name="cancel_action" msgid="6967435583794021865">"取消"</string>
    <!-- Menu item/button name -->
    <string name="send_action" msgid="1729766205562446418">"傳送"</string>
    <!-- Menu item/button name -->
    <string name="reply_action" msgid="4262472229221507619">"回覆"</string>
    <!-- Menu item/button name -->
    <string name="reply_all_action" msgid="6192179825726332152">"全部回覆"</string>
    <!-- Menu item/button name -->
    <string name="delete_action" msgid="8421026208288857155">"刪除"</string>
    <!-- Menu item/button name -->
    <string name="forward_action" msgid="669174181042344116">"轉寄"</string>
    <!--  Button name used to complete a multi-step process -->
    <string name="done_action" msgid="7497990549515580249">"完成"</string>
    <!-- Menu item/button name -->
    <string name="discard_action" msgid="6532206074859505968">"捨棄"</string>
    <!-- Menu item/button name -->
    <string name="save_draft_action" msgid="812855865552028622">"儲存為草稿"</string>
    <!-- Menu item/button name -->
    <string name="read_unread_action" msgid="4721446664849165077">"設為讀取/未讀取"</string>
    <!-- Menu item/button name -->
    <string name="read_action" msgid="4701484794504781686">"標示為已讀取"</string>
    <!-- Menu item/button name -->
    <string name="unread_action" msgid="6280399049357552826">"標示為未讀取"</string>
    <!-- Menu item/button name -->
    <string name="favorite_action" msgid="2911296685862420689">"加入到最愛"</string>
    <!-- Menu item/button name -->
    <string name="set_star_action" msgid="4660317166196258160">"標上星號"</string>
    <!-- Menu item/button name -->
    <string name="remove_star_action" msgid="6689770999647007163">"移除星號"</string>
    <!-- Menu item -->
    <string name="refresh_action" msgid="5951383001436708175">"重新整理"</string>
    <!-- Menu item -->
    <string name="add_account_action" msgid="8835736309476033727">"新增帳戶"</string>
    <!-- Menu item -->
    <string name="deselect_all_action" msgid="253663239459688238">"全部取消選取"</string>
    <!-- Menu item -->
    <string name="select_all_action">全部選取</string>
    <!-- Menu item -->
    <string name="compose_action" msgid="4045702519637388045">"撰寫郵件"</string>
    <!-- Menu item/button name -->
    <string name="search_action" msgid="6325101454876682308">"搜尋"</string>
    <!-- Menu item/button name -->
    <string name="open_action" msgid="936766723989190816">"開啟"</string>
    <!-- Menu item -->
    <string name="account_settings_action" msgid="4494079183315085171">"帳戶設定"</string>
    <!-- Menu item -->
    <string name="remove_account_action" msgid="3789169090601376209">"移除帳戶"</string>
    <!-- Menu item -->
    <string name="folders_action" msgid="7502431531355227666">"資料夾"</string>
    <!-- Menu item -->
    <string name="accounts_action" msgid="901105887272231493">"帳戶"</string>
    <!-- Menu item -->
    <string name="mark_as_read_action" msgid="5031651846998842419">"標示為已讀取"</string>
    <!-- Menu item -->
    <string name="mark_as_unread_action" msgid="3766298115778767554">"標示為未讀取"</string>
    <!-- Menu item -->
    <string name="add_cc_bcc_action" msgid="5569074812077509737">"新增副本/密件副本"</string>
    <!-- Menu item -->
    <string name="add_attachment_action" msgid="2696013743130573897">"新增附件"</string>
    <!-- Menu item (debug screen) -->
    <string name="dump_settings_action" msgid="4478192525236169829">"傾印設定"</string>
    <!-- Appears in choose attachment dialog title -->
    <string name="choose_attachment_dialog_title" msgid="81937507117528954">"選擇附件"</string>
    <!-- Appears in message list view while messages are being loaded -->
    <string name="status_loading_more" msgid="1580386959044617884">"正在載入郵件..."</string>
    <!-- Appears in message list view of outbox while messages are being sent -->
    <string name="status_sending_messages" msgid="3971880826111264523">"正在傳送訊息..."</string>
    <!-- Appears in message list view when there's a network error. -->
    <!-- Also appears in a toast, in the message viewer, when there's a network error. -->
    <string name="status_network_error" msgid="6045933332005067021">"連線錯誤"</string>
    <!-- Notification title in status bar -->
    <string name="notification_new_title" msgid="2200257910380529139">"新郵件"</string>
    <!-- Dialog text when we are unable to load the message for display -->
    <string name="error_loading_message_body" msgid="2265140604109272914">"載入郵件文字時發生未預期的錯誤，郵件可能過大以致於無法檢視。"</string>
    <!-- Appears in Confirm deletion dialog title -->
    <string name="confirm_on_delete_dlg_title">刪除確認</string>
    <!-- Appears in Confirm deletion dialog message -->
    <string name="confirm_on_delete_dlg_msg">您想要刪除此訊息嗎？</string>
    <!-- Appears in Confirm send dialog title -->
    <string name="confirm_on_send_dlg_title">傳送訊息？</string>
    <!-- Appears in Confirm send dialog message -->
    <string name="confirm_on_send_dlg_msg">要傳送此訊息？</string>

    <!-- Notification message in notifications window when one account has
         one or more new messages; e.g, "279 unread (someone@google.com)". -->
    <plurals name="notification_new_one_account_fmt">
        <!-- Case of one new message. -->
        <item quantity="one" msgid="3422945912787702191">"<xliff:g id="UNREAD_MESSAGE_COUNT">%1$d</xliff:g> 封未讀取郵件 (<xliff:g id="ACCOUNT">%2$s</xliff:g>)"</item>

        <!-- Case of "few" (small number of) new messages. -->
        <item quantity="few" msgid="6543078667692990869">"<xliff:g id="UNREAD_MESSAGE_COUNT">%1$d</xliff:g> 封未讀取郵件 (<xliff:g id="ACCOUNT">%2$s</xliff:g>)"</item>

        <!-- Case of a plural number of new messages. -->
        <item quantity="other" msgid="6937673814351448076">"<xliff:g id="UNREAD_MESSAGE_COUNT">%1$d</xliff:g> 封未讀取郵件 (<xliff:g id="ACCOUNT">%2$s</xliff:g>)"</item>
    </plurals>


    <!-- Notification message in notifications window when 2+ accounts have new mail; e.g, "in 3 accounts". -->
    <plurals name="notification_new_multi_account_fmt">
        <!-- Case of "few" (small number of) accounts with unread messages. -->
        <item quantity="few" msgid="1991747245324120305">"<xliff:g id="NUMBER_ACCOUNTS">%d</xliff:g> 個帳戶"</item>
        <!-- Case of plural number of accounts with unread messages. -->
        <item quantity="other" msgid="2723797835410343458">"於 <xliff:g id="NUMBER_ACCOUNTS">%d</xliff:g> 個帳戶"</item>
    </plurals>

    <!-- The next set of strings are used server-side and must not be localized. -->
    <!-- Do Not Translate.  This is the name of the "inbox" folder, on the server. -->
    <!-- skipping untranslatable /resources:0/string:name=mailbox_name_server_inbox -->
    <!-- Do Not Translate.  This is the name of the "outbox" folder, on the server. -->
    <!-- skipping untranslatable /resources:0/string:name=mailbox_name_server_outbox -->
    <!-- Do Not Translate.  This is the name of the "drafts" folder, on the server. -->
    <!-- skipping untranslatable /resources:0/string:name=mailbox_name_server_drafts -->
    <!-- Do Not Translate.  This is the name of the "trash" folder, on the server. -->
    <!-- skipping untranslatable /resources:0/string:name=mailbox_name_server_trash -->
    <!-- Do Not Translate.  This is the name of the "sent" folder, on the server. -->
    <!-- skipping untranslatable /resources:0/string:name=mailbox_name_server_sent -->
    <!-- Do Not Translate.  This is the name of the "junk" folder, on the server. -->
    <!-- skipping untranslatable /resources:0/string:name=mailbox_name_server_junk -->

    <!-- The next set of strings are used in local display and may be localized. -->
    <!-- In the UI, the inbox will be displayed with this name -->
    <string name="mailbox_name_display_inbox" msgid="3542327124749861736">"收件匣"</string>
    <!-- In the UI, the outbox will be displayed with this name -->
    <string name="mailbox_name_display_outbox" msgid="2826214174661417662">"寄件匣"</string>
    <!-- In the UI, the drafts will be displayed with this name -->
    <string name="mailbox_name_display_drafts" msgid="4868718300700514319">"草稿"</string>
    <!-- In the UI, the trash will be displayed with this name -->
    <string name="mailbox_name_display_trash" msgid="9139069064580630647">"垃圾桶"</string>
    <!-- In the UI, the sent will be displayed with this name -->
    <string name="mailbox_name_display_sent" msgid="3426058998191869523">"寄件備份"</string>
    <!-- In the UI, the junk will be displayed with this name -->
    <string name="mailbox_name_display_junk" msgid="9046762505977999288">"垃圾郵件"</string>

    <!-- Version number, shown only on debug screen -->
    <string name="debug_version_fmt" msgid="6160213145745376955">"版本：<xliff:g id="VERSION">%s</xliff:g>"</string>
    <!-- Do Not Translate.  Checkbox label, shown only on debug screen -->
    <!-- skipping untranslatable /resources:0/string:name=debug_enable_debug_logging_label -->
    <!-- Do Not Translate.  Checkbox label, shown only on debug screen -->
    <!-- skipping untranslatable /resources:0/string:name=debug_enable_sensitive_logging_label -->
    <!-- Do Not Translate.  Checkbox label, shown only on debug screen -->
    <!-- skipping untranslatable /resources:0/string:name=debug_enable_exchange_logging_label -->
    <!-- Do Not Translate.  Checkbox label, shown only on debug screen -->
    <!-- skipping untranslatable /resources:0/string:name=debug_enable_exchange_file_logging_label -->

    <!-- The text in the small separator between smart folders and the accounts -->
    <string name="account_folder_list_separator_accounts" msgid="7568820182396669244">"帳戶"</string>
    <!-- The summary section entry in the AccountFolder list to display all inboxes -->
    <string name="account_folder_list_summary_inbox" msgid="5790553737870057607">"合併的收件匣"</string>
    <!-- The summary section entry in the AccountFolder list to display all starred -->
    <string name="account_folder_list_summary_starred" msgid="3134312269246375723">"已加星號"</string>
    <!-- The summary section entry in the AccountFolder list to display all drafts -->
    <string name="account_folder_list_summary_drafts" msgid="5514845993247300437">"草稿"</string>
    <!-- The summary section entry in the AccountFolder list to display all outboxes -->
    <string name="account_folder_list_summary_outbox" msgid="3059836696049399377">"寄件匣"</string>
    <!-- Toast that appears when you select "Refresh" menu option -->
    <string name="account_folder_list_refresh_toast" msgid="8158352329765828902">"請按住您要重新整理的帳戶"</string>

    <!-- Title of the screen that shows a list of mailboxes for an account -->
    <string name="mailbox_list_title" msgid="8299608543467211089">"信箱"</string>

    <!-- Appears at the bottom of list of messages; user selects to load more messages from that folder. -->
    <string name="message_list_load_more_messages_action" msgid="7428302707908825692">"載入更多郵件"</string>
    <!-- Appears at the bottom of list of messages of outbox;
         user selects to send pending messages. -->
    <string name="message_list_send_pending_messages_action" msgid="9100624762133992435">"傳送寄出訊息"</string>
    <!-- Hint text in To field -->
    <string name="message_compose_to_hint" msgid="2891895306418177013">"收件者"</string>
    <!-- Hint text in Cc field -->
    <string name="message_compose_cc_hint" msgid="8481884461031434144">"副本"</string>
    <!-- Hint text in Bcc field -->
    <string name="message_compose_bcc_hint" msgid="9177337492358841680">"密件副本"</string>
    <!-- Hint text in Subject field -->
    <string name="message_compose_subject_hint" msgid="6993487234024160782">"主旨"</string>
    <!-- Hint text in Message composer body field -->
    <string name="message_compose_body_hint" msgid="7575406246484103697">"撰寫郵件"</string>
    <!-- Header for forwarded original messages -->
    <string name="message_compose_fwd_header_fmt" msgid="5181300290654579434">\n\n"--------原始郵件 --------"\n"主旨：<xliff:g id="SUBJECT">%1$s</xliff:g>"\n"寄件者：<xliff:g id="SENDER">%2$s</xliff:g>"\n"收件者：<xliff:g id="TO">%3$s</xliff:g>"\n"副本：<xliff:g id="CC_0">%4$s</xliff:g>"\n\n</string>
    <!-- Header for replied-to messages -->
    <string name="message_compose_reply_header_fmt" msgid="8815624773273454573">\n\n"<xliff:g id="SENDER">%s</xliff:g>提到："\n\n</string>
    <!-- Heading that appears before forwarded text -->
    <string name="message_compose_quoted_text_label" msgid="5722467956990009520">"引用的文字"</string>
    <!-- Toast that appears if you try to send with no recipients. -->
    <string name="message_compose_error_no_recipients" msgid="4903715888250785486">"您必須新增至少一位收件者。"</string>
    <!-- An address field contains invalid email addresses. -->
    <string name="message_compose_error_invalid_email" msgid="1817633338629885643">"部分電子郵件地址無效。"</string>
    <!-- Toast that appears in the context of forwarding a message with attachment(s) -->
    <string name="message_compose_attachments_skipped_toast" msgid="5611815773808423460">"尚未下載部分附件，因此無法予以轉寄。"</string>
    <!-- Toast that appears when an attachment is too big to send. -->
    <string name="message_compose_attachment_size" msgid="4401081828287333647">"檔案過大，超過附件大小限制。"</string>
    <!-- Display name for composed message, indicating the destination of the message.
      e.g. "John and 2 others" -->
    <string name="message_compose_display_name" msgid="6415258924917140704">"<xliff:g id="NAME">%1$s</xliff:g>以及其他 <xliff:g id="NUMBER">%2$d</xliff:g> 位"</string>
    <!-- Label for To field in read message view -->
    <string name="message_view_to_label" msgid="6485191743265527381">"收件者："</string>
    <!-- Label for CC field in read message view -->
    <string name="message_view_cc_label" msgid="6322992216371163122">"副本："</string>
    <!-- Menu item -->
    <string name="message_view_attachment_view_action" msgid="5353550848340829134">"開啟"</string>
    <!-- Button name -->
    <string name="message_view_attachment_download_action" msgid="7552530274014544406">"儲存"</string>
    <!-- Toast after saving attachment [CHAR LIMIT=30] -->
    <string name="message_view_status_attachment_saved" msgid="8878790392556284868">"已將附件另存為 <xliff:g id="FILENAME">%s</xliff:g>。"</string>
    <!-- Toast after attachment could not be saved [CHAR LIMIT=30] -->
    <string name="message_view_status_attachment_not_saved" msgid="2253752149762341579">"無法儲存附件。"</string>
    <!-- Displayed in message view -->
    <string name="message_view_show_pictures_instructions" msgid="1156525837417031085">"選取 [顯示圖片] 即可顯示內嵌的圖片。"</string>
    <!-- Button on email opened for reading -->
    <string name="message_view_show_pictures_action" msgid="5059936981743072545">"顯示圖片"</string>
    <!-- Toast while fetching attachment -->
    <string name="message_view_fetching_attachment_toast" msgid="8812363375155391184">"正在取得附件。"</string>
    <!-- Appears progress dialog for fetching attachment -->
    <string name="message_view_fetching_attachment_progress" msgid="8238550182655758164">"正在擷取附件 <xliff:g id="FILENAME">%s</xliff:g>"</string>
    <!-- Calendar invitation, link to calendar.
         Preserve the chevron (unicode &#xbb;) untranslated -->
    <string name="message_view_invite_view" msgid="6256018854688891069">"查看日曆 »"</string>
    <!-- String shown with a calendar invitation. -->
    <string name="message_view_invite_title" msgid="5024473745902772299">"日曆邀請"</string>
    <!-- String shown with a calendar invitation. -->
    <string name="message_view_invite_text" msgid="1212799906603873708">"您要參加嗎？"</string>
    <!-- Button text: Calendar invitation: Accept. The leading space is used for spacing -->
    <string name="message_view_invite_accept" msgid="744546668021679819">" 是"</string>
    <!-- Button text: Calendar invitation: Maybe. The leading space is used for spacing -->
    <string name="message_view_invite_maybe" msgid="7555189462441562318">" 不確定"</string>
    <!-- Button text: Calendar invitation: Decline. The leading space is used for spacing -->
    <string name="message_view_invite_decline" msgid="6119797303297149463">" 否"</string>
    <!-- Toast shown following a meeting invite reply, accepted -->
    <string name="message_view_invite_toast_yes" msgid="1900593767157209498">"您已接受此邀請"</string>
    <!-- Toast shown following a meeting invite reply, maybe -->
    <string name="message_view_invite_toast_maybe" msgid="8324044318669610540">"您已回覆「不確定」是否接受邀請"</string>
    <!-- Toast shown following a meeting invite reply, declined -->
    <string name="message_view_invite_toast_no" msgid="7511491076936887064">"您已拒絕此邀請"</string>
    <!-- Toast shown briefly while deleting a message -->
    <plurals name="message_deleted_toast">
        <item quantity="one" msgid="710742672464447084">"已刪除訊息。"</item>
        <item quantity="other" msgid="6574961322865652255">"已刪除訊息。"</item>
    </plurals>
    <!-- Toast shown briefly while deleting an unsent (draft) message -->
    <string name="message_discarded_toast" msgid="3891461729325584026">"已捨棄郵件。"</string>
    <!-- Toast shown briefly while saving a draft -->
    <string name="message_saved_toast" msgid="8443125659172627665">"已儲存郵件草稿。"</string>
    <!-- String that is displayed when the attachment could not be displayed. -->
    <string name="message_view_display_attachment_toast" msgid="6096315816776330821">"無法顯示此附件。"</string>

    <!-- Title of screen when setting up new email account -->
    <string name="account_setup_basics_title" msgid="3969856368228940980">"設定電子郵件"</string>
    <!-- Title of the screen when adding exchange account -->
    <string name="account_setup_basics_exchange_title" msgid="1147638872869594157">"新增 Exchange 帳戶"</string>
    <!-- Title of the screen when adding exchange account -->
    <string name="account_setup_basics_exchange_title_alternate" msgid="4980422714586153809">"新增 Exchange ActiveSync 帳戶"</string>
    <!-- On "Set up email" screen, enthusiastic welcome message. -->
    <string name="accounts_welcome" msgid="5901437782383439370">"只要幾個步驟，就可以為絕大多數的帳戶設定好電子郵件。"</string>
    <!-- On "Set up email" screen, enthusiastic welcome message (in EAS mode). -->
    <string name="accounts_welcome_exchange" msgid="4414121583987233733">"只要幾個步驟，就可以設定 Exchange 帳戶。"</string>
    <!-- On "Set up email" screen, enthusiastic welcome message (in EAS mode). -->
    <string name="accounts_welcome_exchange_alternate" msgid="1324339567986452000">"只要幾個步驟，就可以設定 Exchange ActiveSync 帳戶。"</string>
    <!-- On "Set up email" screen, hint for account email address text field -->
    <string name="account_setup_basics_email_hint" msgid="7414269319207261120">"電子郵件地址"</string>
    <!-- On "Set up email" screen, hint for account email password text field -->
    <string name="account_setup_basics_password_hint" msgid="410210049040536870">"密碼"</string>
    <!-- On "Set up email" screen, checkbox label for making this the new account be the default account -->
    <string name="account_setup_basics_default_label" msgid="5924790142029806711">"預設使用這個帳戶傳送電子郵件。"</string>
    <!-- Button name on "Set up email" screen -->
    <string name="account_setup_basics_manual_setup_action" msgid="8053852205391155912">"手動設定"</string>
    <!-- Toast when we can't build a URI from the given email & password -->
    <!-- Note, the error message in the toast is purposefully vague, because I *don't* know exactly what's wrong. -->
    <string name="account_setup_username_password_toast" msgid="4441448542557889481">"請輸入有效的電子郵件地址和密碼。"</string>
    <!-- Title of dialog shown when a duplicate account is created -->
    <string name="account_duplicate_dlg_title" msgid="3176749833792312641">"複製帳戶"</string>
    <!-- Message of dialog shown when a duplicate account is created.  The display name of
         the duplicate account is displayed. -->
    <string name="account_duplicate_dlg_message_fmt" msgid="1920726613701479851">"其他帳戶 (<xliff:g id="DUPLICATE">%s</xliff:g>) 已使用相同的登入資訊。"</string>

    <!-- Do Not Translate.  Activity Title for check-settings screen -->
    <!-- skipping untranslatable /resources:0/string:name=account_setup_check_settings_title -->
    <!-- On check-settings screen, this is the initially-displayed message. -->
    <string name="account_setup_check_settings_retr_info_msg" msgid="4121970450267725664">"正在擷取帳戶資訊..."</string>
    <!-- Appears on screen while system is checking incoming server settings -->
    <string name="account_setup_check_settings_check_incoming_msg" msgid="5356212700221438863">"正在檢查收信伺服器設定..."</string>
    <!-- Appears on screen while system is checking outgoing server settings -->
    <string name="account_setup_check_settings_check_outgoing_msg" msgid="4033015234096725343">"正在檢查外寄伺服器設定..."</string>
    <!-- On check-settings screen, displayed briefly when user cancels the operation. -->
    <string name="account_setup_check_settings_canceling_msg" msgid="5077315503721883906">"取消中..."</string>
    <!-- Title of "Set up email" screen after success -->
    <string name="account_setup_names_title" msgid="8875040521875381849">"設定電子郵件"</string>
    <!-- Text that appears on top of "Set up email" screen after successfully setting up an account -->
    <string name="account_setup_names_instructions" msgid="2880279273965835007">"帳戶已設定完成，您可以開始收發電子郵件了！"</string>
    <!-- On "Set up email" screen, label of text field -->
    <string name="account_setup_names_account_name_label" msgid="8033895024273259196">"設定帳戶名稱 (選擇性)"</string>
    <!-- On "Set up email" screen, label of text field -->
    <string name="account_setup_names_user_name_label" msgid="8967410178488604770">"您的姓名 (顯示於外寄郵件)"</string>

    <!-- Activity Title for the first screen in manual setup (where you select IMAP or POP3) -->
    <string name="account_setup_account_type_title" msgid="6645576356752495504">"新增電子郵件帳戶"</string>
    <!-- "Add new email account" screen, text that appears on screen -->
    <string name="account_setup_account_type_instructions" msgid="114515540798408760">"帳戶類型為何？"</string>

    <!-- Do Not Translate. "Add new email account" screen, button name in response to what
         type of account this is -->
    <!-- skipping untranslatable /resources:0/string:name=account_setup_account_type_pop_action -->
    <!-- Do Not Translate. "Add new email account" screen, button name in response to what
         type of account this is -->
    <!-- skipping untranslatable /resources:0/string:name=account_setup_account_type_imap_action -->
    <!-- Do Not Translate. "Add new email account" screen, button name in response to what
         type of account this is -->
    <!-- skipping untranslatable /resources:0/string:name=account_setup_account_type_exchange_action -->
    <!-- Do Not Translate. "Add new email account" screen, button name in
         response to what type of account this is -->
    <!-- skipping untranslatable /resources:0/string:name=account_setup_account_type_exchange_action_alternate -->

    <!-- "Incoming server settings" screen, label for text field -->
    <string name="account_setup_incoming_title" msgid="6862032674547580337">"收信伺服器設定"</string>
    <!-- "Incoming server settings" screen, label for text field -->
    <string name="account_setup_incoming_username_label" msgid="5700581386104070302">"使用者名稱"</string>
    <!-- "Incoming server settings" screen, label for text field -->
    <string name="account_setup_incoming_password_label" msgid="6365327603172559859">"密碼"</string>
    <!-- "Incoming server settings" screen, label for text field -->
    <string name="account_setup_incoming_pop_server_label" msgid="4917504440057879152">"POP3 伺服器"</string>
    <!-- "Incoming server settings" screen, label for text field -->
    <string name="account_setup_incoming_imap_server_label" msgid="8685076830847734322">"IMAP 伺服器"</string>
    <!-- "Incoming server settings" screen, label for text field -->
    <string name="account_setup_incoming_port_label" msgid="8214738923690447796">"通訊埠"</string>
    <!-- "Incoming server settings" screen, label for pop-up menu -->
    <string name="account_setup_incoming_security_label" msgid="2110260791086007424">"安全性類型"</string>
    <!-- "Incoming server settings" screen, options for "Security type" pop-up menu -->
    <string name="account_setup_incoming_security_none_label" msgid="8300169413118264895">"無"</string>
    <!-- "Incoming server settings" screen, options for "Security type" pop-up menu -->
    <string name="account_setup_incoming_security_ssl_trust_certificates_label" msgid="3581382268191377346">"SSL (接受所有憑證)"</string>
    <!-- "Incoming server settings" screen, options for "Security type" pop-up menu -->
    <string name="account_setup_incoming_security_ssl_label" msgid="8886698397743061682">"SSL"</string>
    <!-- "Incoming server settings" screen, options for "Security type" pop-up menu -->
    <string name="account_setup_incoming_security_tls_trust_certificates_label" msgid="1089227022489257055">"TLS (接受所有憑證)"</string>
    <!-- "Incoming server settings" screen, options for "Security type" pop-up menu -->
    <string name="account_setup_incoming_security_tls_label" msgid="8638006172590036487">"TLS"</string>
    <!-- "Incoming server settings" screen, label for pop-up menu -->
    <string name="account_setup_incoming_delete_policy_label" msgid="9213590134693857912">"從伺服器中刪除電子郵件"</string>
    <!-- "Incoming server settings" screen, options in pop-up menu for Delete email from server: -->
    <!-- "Incoming server settings" screen, options in pop-up menu for Delete email from server: -->
    <string name="account_setup_incoming_delete_policy_never_label" msgid="3222897501875871041">"永不刪除"</string>
    <!-- "Incoming server settings" screen, options in pop-up menu for Delete email from server: -->
    <string name="account_setup_incoming_delete_policy_delete_label" msgid="222216840911785631">"當我從收件匣刪除時"</string>

    <!-- "Incoming server settings" screen, label for setting IMAP path prefix: -->
    <string name="account_setup_incoming_imap_path_prefix_label" msgid="401167247072926810">"IMAP 路徑字首"</string>
    <!-- "Incoming server settings" screen, hint for setting IMAP path prefix: -->
    <string name="account_setup_incoming_imap_path_prefix_hint" msgid="9190845919067906033">"選用"</string>
    <!-- Title of "Outgoing server settings" screen -->
    <string name="account_setup_outgoing_title" msgid="7437215562885986394">"外寄伺服器設定"</string>
    <!-- On "Outgoing server settings" screen, label for text field -->
    <string name="account_setup_outgoing_smtp_server_label" msgid="6035137446691195177">"SMTP 伺服器"</string>
    <!-- On "Outgoing server settings" screen, label for text field -->
    <string name="account_setup_outgoing_port_label" msgid="7573207437835827876">"通訊埠"</string>
    <!-- On "Outgoing server settings" screen, label for pop-up menu -->
    <string name="account_setup_outgoing_security_label" msgid="911398071120720589">"安全性類型"</string>
    <!-- On "Outgoing server settings" screen, label for check box -->
    <string name="account_setup_outgoing_require_login_label" msgid="6371514297854287948">"必須登入。"</string>
    <!-- On "Outgoing server settings" screen, label for text field -->
    <string name="account_setup_outgoing_username_label" msgid="3309680794731596981">"使用者名稱"</string>
    <!-- On "Outgoing server settings" screen, label for text field -->
    <string name="account_setup_outgoing_password_label" msgid="227844585493317550">"密碼"</string>

    <!-- Title of "Exchange server settings" screen -->
    <string name="account_setup_exchange_title" msgid="2492853474738063453">"伺服器設定"</string>
    <!-- On "Exchange" setup screen, the name of the server -->
    <string name="account_setup_exchange_server_label" msgid="795137797983360826">"伺服器"</string>
    <!-- On "Exchange" setup screen, the domain\\username -->
    <string name="account_setup_exchange_username_label" msgid="6517176180828983060">"網域\\使用者名稱"</string>
    <!-- On "Exchange" setup screen, the use-SSL checkbox label -->
    <string name="account_setup_exchange_ssl_label" msgid="6704105469083211236">"使用安全連線 (SSL)"</string>
    <!-- On "Exchange" setup screen, the trust ssl certificates checkbox label -->
    <string name="account_setup_exchange_trust_certificates_label" msgid="6232880757633882678">"接受所有安全資料傳輸層 (SSL) 憑證"</string>

    <!-- In Account setup options screen, Activity title -->
    <string name="account_setup_options_title" msgid="8995162193118880993">"帳戶選項"</string>
    <!-- In Account setup options screen, label for email check frequency selector -->
    <string name="account_setup_options_mail_check_frequency_label" msgid="4824859792882810053">"查看收件匣頻率"</string>
    <!-- In Account setup options & Account Settings screens, label for email check frequency option -->
    <string name="account_setup_options_mail_check_frequency_never" msgid="287951859480505416">"不要檢查"</string>
    <!-- In Account setup options & Account Settings screens, label for email check frequency option -->
    <string name="account_setup_options_mail_check_frequency_push" msgid="5934525907736008673">"自動 (預先載入)"</string>
    <!-- In Account setup options & Account Settings screens, email check frequency option -->
    <string name="account_setup_options_mail_check_frequency_5min" msgid="6388939895878539307">"每 5 分鐘檢查一次"</string>
    <!-- In Account setup options & Account Settings screens, email check frequency option -->
    <string name="account_setup_options_mail_check_frequency_10min" msgid="5344463157247877480">"每 10 分鐘檢查一次"</string>
    <!-- In Account setup options & Account Settings screens, email check frequency option -->
    <string name="account_setup_options_mail_check_frequency_15min" msgid="5052776740089741793">"每 15 分鐘檢查一次"</string>
    <!-- In Account setup options & Account Settings screens, email check frequency option -->
    <string name="account_setup_options_mail_check_frequency_30min" msgid="1097088928685931864">"每 30 分鐘檢查一次"</string>
    <!-- In Account setup options & Account Settings screens, email check frequency option -->
    <string name="account_setup_options_mail_check_frequency_1hour" msgid="3767715356039692899">"每小時檢查一次"</string>
    <!-- Check box label on "Set up email" screen to make this the default account -->
    <!-- Note, this should usually match the default account summary preference string -->
    <string name="account_setup_options_default_label" msgid="8869166381331276697">"設為傳送電子郵件的預設帳戶。"</string>
    <!-- In Account setup options & Account Settings screens, check box for new-mail notification -->
    <string name="account_setup_options_notify_label" msgid="1247525794828820038">"收到電子郵件時通知我。"</string>
    <!-- In Account setup options screen, optional check box to also sync contacts -->
    <string name="account_setup_options_sync_contacts_label" msgid="7467467090023434271">"同步處理此帳戶的聯絡人。"</string>
    <!-- In Account setup options screen, optional check box to also sync contacts -->
    <string name="account_setup_options_sync_calendar_label" msgid="3195979658426293931">"同步處理此帳戶的日曆。"</string>
    <!-- Dialog title when "setup" could not finish -->
    <string name="account_setup_failed_dlg_title" msgid="7827583313117521383">"無法完成設定"</string>
    <!-- In Account setup options screen, label for email check frequency selector -->
    <string name="account_setup_options_mail_window_label" msgid="8764417340954006086">"同步數量"</string>
    <!-- In account setup options & account settings screens (exchange), sync window length  -->
    <string name="account_setup_options_mail_window_1day" msgid="3965715241135811407">"1 天"</string>
    <!-- In account setup options & account settings screens (exchange), sync window length  -->
    <string name="account_setup_options_mail_window_3days" msgid="736181102295878114">"3 天"</string>
    <!-- In account setup options & account settings screens (exchange), sync window length  -->
    <string name="account_setup_options_mail_window_1week" msgid="5639718031108023741">"1 週"</string>
    <!-- In account setup options & account settings screens (exchange), sync window length  -->
    <string name="account_setup_options_mail_window_2weeks" msgid="4567049268124213035">"2 週"</string>
    <!-- In account setup options & account settings screens (exchange), sync window length  -->
    <string name="account_setup_options_mail_window_1month" msgid="5846359669750047081">"1 個月"</string>
    <!-- In account setup options & account settings screens (exchange), sync window length  -->
    <string name="account_setup_options_mail_window_all">所有電子郵件</string>

    <!-- "Setup could not finish" dialog text; e.g., Username or password incorrect -->
    <string name="account_setup_failed_dlg_auth_message" msgid="42827150104879570">"使用者名稱或密碼不正確。"</string>
    <!-- "Setup could not finish" dialog text; e.g., Username or password incorrect\n(ERR01 Account does not exist) -->
    <string name="account_setup_failed_dlg_auth_message_fmt" msgid="8598560266430207606">"使用者名稱或密碼不正確。"\n"(<xliff:g id="ERROR">%s</xliff:g>)"</string>

    <!-- "Setup could not finish" dialog text; e.g., Cannot safely connect to server -->
    <string name="account_setup_failed_dlg_certificate_message" msgid="961843413600482906">"無法安全地連線至伺服器。"</string>
    <!-- "Setup could not finish" dialog text; e.g., Cannot safely connect to server\n(TLS Not Supported) -->
    <string name="account_setup_failed_dlg_certificate_message_fmt" msgid="2609150986774736900">"無法安全地連線至伺服器。"\n"(<xliff:g id="ERROR">%s</xliff:g>)"</string>

    <!-- "Setup could not finish" dialog text; e.g., Cannot connect to server -->
    <string name="account_setup_failed_dlg_server_message" msgid="1828270369532779265">"無法連線至伺服器。"</string>
    <!-- "Setup could not finish" dialog text; e.g., Cannot connect to server\n(Connection timed out) -->
    <string name="account_setup_failed_dlg_server_message_fmt" msgid="5956976504788732779">"無法連線至伺服器。"\n"(<xliff:g id="ERROR">%s</xliff:g>)"</string>

    <!-- Additional diagnostic text when TLS was required but the server doesn't support it -->
    <string name="account_setup_failed_tls_required" msgid="307030406688611327">"必須使用 TLS，但此伺服器不支援。"</string>
    <!-- Additional diagnostic text when server does not support any of our authentication methods -->
    <string name="account_setup_failed_auth_required" msgid="1676242821459638150">"伺服器不支援這些驗證方法。"</string>
    <!-- Additional diagnostic text when server connection failed due to security error -->
    <string name="account_setup_failed_security" msgid="6142264248671379943">"發生安全性錯誤，無法連線至伺服器。"</string>
    <!-- Additional diagnostic text when server connection failed due to io error (connection) -->
    <string name="account_setup_failed_ioerror" msgid="7391458717708933095">"無法連線至伺服器。"</string>

    <!-- Dialog title when validation requires security provisioning (e.g. support
         for device lock PIN, or remote wipe.) and we ask the user permission before continuing -->
    <string name="account_setup_security_required_title" msgid="1850321535870447468">"遠端安全性管理"</string>
    <!-- Additional diagnostic text when validation requires security provisioning (e.g. support
         for device lock PIN, or remote wipe.) and we ask the user permission before continuing. -->
    <string name="account_setup_security_policies_required_fmt" msgid="8146309611870795951">"此伺服器 <xliff:g id="SERVER">%s</xliff:g> 要求您同意以遠端控制您手機的某些安全性功能，您是否要結束設定這個帳戶？"</string>
    <!-- Additional diagnostic text when validation failed due to required provisioning not
         being supported -->
    <string name="account_setup_failed_security_policies_unsupported" msgid="4093832822988053758">"您的手機不支援這個伺服器所需的安全性功能。"</string>

    <!-- Notification ticker  when device security required -->
    <string name="security_notification_ticker_fmt" msgid="1108023476125276507">"「<xliff:g id="ACCOUNT">%s</xliff:g>」帳戶必須進行安全性設定更新。"</string>
    <!-- Notification content title when device security required -->
    <string name="security_notification_content_title" msgid="8096231937552848281">"更新安全性設定"</string>
    <!-- Title of the activity that dispatches changes to device security.  Not normally seen. -->
    <string name="account_security_title" msgid="4441470647344315196">"裝置安全性"</string>
    <!-- Additional diagnostic text when the email app asserts control of the phone. -->
    <string name="account_security_policy_explanation_fmt" msgid="5153981166755002718">"此伺服器 <xliff:g id="SERVER">%s</xliff:g> 要求您同意以遠端控制您手機的某些安全性功能。"</string>

    <!-- "Setup could not finish" dialog action button -->
    <string name="account_setup_failed_dlg_edit_details_action" msgid="5355993309841479360">"請編輯資料"</string>
    <!-- On Settings screen, section heading -->
    <string name="account_settings_title_fmt" msgid="1702058877284382340">"一般設定"</string>
    <!-- On Settings screen, setting option name -->
    <string name="account_settings_default_label" msgid="3575963379680943640">"預設帳戶"</string>
    <!-- Check box "summary" label on "Account options" screen to make this the default account -->
    <!-- Note, this should usually match the default account account setup checkbox string -->
    <string name="account_settings_default_summary" msgid="1531901438624688482">"預設使用這個帳戶傳送電子郵件"</string>
    <!-- On Settings screen, setting option name -->
    <string name="account_settings_notify_label" msgid="1630001017303007974">"電子郵件通知"</string>
    <!-- On Settings screen, summary line when called via AccountManager for Exchange accounts -->
    <string name="account_settings_exchange_summary" msgid="8498451479029626317">"同步處理的頻率和通知等"</string>
    <!-- On Settings screen, setting summary text -->
    <string name="account_settings_notify_summary" msgid="6609224590300639887">"收到電子郵件時，在狀態列中顯示通知"</string>
    <!-- On Settings screen, setting option name and title of dialog box that opens -->
    <string name="account_settings_mail_check_frequency_label" msgid="8271462919214560616">"查看收件匣頻率"</string>
    <!-- On Settings screen, setting option name -->
    <string name="account_settings_incoming_label" msgid="7858928031806297542">"內收設定"</string>
    <!-- On Settings screen, setting option name -->
    <string name="account_settings_outgoing_label" msgid="4464829249980026745">"外寄設定"</string>
    <!-- On Settings screen, setting option name -->
    <string name="account_settings_description_label" msgid="8894815221204511715">"帳戶名稱"</string>
    <!-- On Settings screen, setting option name -->
    <string name="account_settings_name_label" msgid="8186406122590008449">"您的姓名"</string>
    <!-- On Settings screen, setting option name -->
    <string name="account_settings_signature_label" msgid="4091969938785803201">"簽名檔"</string>
    <!-- On Settings screen, setting option name -->
    <string name="account_settings_signature_hint" msgid="7262183168962779403">"在送出的郵件後面附加文字"</string>
    <!-- On Settings screen, section heading -->
    <string name="account_settings_notifications" msgid="1042620094281375043">"通知設定"</string>

    <!-- On settings screen, sync contacts check box label -->
    <string name="account_settings_sync_contacts_enable" msgid="1369272986009573218">"同步處理聯絡人"</string>
    <!-- On settings screen, sync contacts summary text -->
    <string name="account_settings_sync_contacts_summary" msgid="8901452720940015928">"也同步處理此帳戶的聯絡人"</string>
    <!-- On settings screen, sync calendar check box label -->
        <string name="account_settings_sync_calendar_enable" msgid="6855333393468628003">"同步處理日曆"</string>
    <!-- On settings screen, sync calendar summary text -->
    <string name="account_settings_sync_calendar_summary" msgid="2456010694443333450">"同時同步處理此帳戶的日曆"</string>

    <!-- On Settings screen, vibrate pop-up menu label -->
    <string name="account_settings_vibrate_when_label" msgid="708477308761702671">"震動"</string>
    <!-- On Settings screen, vibrate pop-up menu summary text -->
    <string name="account_settings_vibrate_when_summary" msgid="3991584445166247189">"收到電子郵件時震動提醒"</string>
<<<<<<< HEAD
    <!-- On Settings screen, vibrate pop-up menu option "always" text -->
    <string name="account_settings_vibrate_when_always" msgid="6739506816960483174">"永遠要"</string>
    <!-- On Settings screen, vibrate pop-up menu option "silent" text -->
=======
    <string name="account_settings_vibrate_when_always" msgid="6739506816960483174">"一律"</string>
>>>>>>> f39645cc
    <string name="account_settings_vibrate_when_silent" msgid="6417076436551648924">"靜音時才啟用"</string>
    <!-- On Settings screen, vibrate pop-up menu option "never" text -->
    <string name="account_settings_vibrate_when_never" msgid="3759680093309511614">"永遠不要"</string>

    <!-- Dialog title for the Vibrate dialog -->
    <string name="account_settings_vibrate_when_dlg_title" msgid="308167729046312952">"震動"</string>

    <!-- On Settings screen, setting option name -->
    <string name="account_settings_ringtone" msgid="7922187231467500404">"選取鈴聲"</string>
    <!-- On Settings screen, section heading -->
    <string name="account_settings_servers" msgid="4925493817981624242">"伺服器設定"</string>

    <!-- On Settings screen, miscellaneous settings-->
    <string name="misc_settings_label">雜項</string>
    <string name="account_settings_msg_list_on_delete">返回收件匣</string>
    <string name="account_settings_msg_list_on_delete_summary">刪除檢視中的郵件後返回收件匣</string>
    <!-- Confirm on delete -->
    <string name="account_settings_confirm_on_delete">刪除確認</string>
    <string name="account_settings_confirm_on_delete_summary">每當您執行刪除動作時均顯示詢問話框</string>
    <!-- Confirm on send -->
    <string name="account_settings_confirm_on_send">傳送確認</string>
    <string name="account_settings_confirm_on_send_summary">每當您執行傳送動作時均顯示詢問話框</string>
    <!-- Title of Remove account confirmation dialog box -->
    <string name="account_delete_dlg_title" msgid="6806087520856396608">"移除帳戶"</string>
    <!-- Message of Remove account confirmation dialog box -->
    <string name="account_delete_dlg_instructions_fmt" msgid="8236846322040271280">"系統將從 [電子郵件] 中移除帳戶「<xliff:g id="ACCOUNT">%s</xliff:g>」。"</string>

    <!-- Title of Upgrade Accounts activity -->
    <string name="upgrade_accounts_title" msgid="5444140226380754014">"升級帳戶"</string>
    <string name="upgrade_accounts_error" msgid="7241661832029255715">"無法升級帳戶"</string>

    <!-- Message that appears when adding a Windows Live Hotmail Plus account -->
    <string name="provider_note_live" msgid="3584841823811425060">"只有部分包含 POP 存取功能的「Plus」帳戶能與這個程式連線。如果您輸入的電子郵件地址和密碼無誤，卻仍無法登入，表示您可能尚未購買「Plus」帳戶。請啟動網頁瀏覽器，以存取這些電子郵件帳戶。"</string>
    <!-- Message that appears when adding a T-Online account -->
    <string name="provider_note_t_online" msgid="1973701903400232774">"在設定此電子郵件帳戶前，請先造訪 T-Online 網站，並設定 POP3 電子郵件收發功能的密碼。"</string>

    <!-- Name of Microsoft Exchange account type; used by AccountManager -->
    <string name="exchange_name" msgid="1190783774800310346">"公司"</string>
    <!-- Name of Microsoft Exchange account type; used by AccountManager -->
    <string name="exchange_name_alternate" msgid="5772529644749041052">"Microsoft Exchange ActiveSync"</string>

    <!-- Message subject for meeting accepted response.  This will be followed by a colon
         and the title of the meeting (i.e. the title of the meeting becomes part of the subject of
         the message that's sent) -->
    <string name="meeting_accepted" msgid="8796609373330400268">"已接受：<xliff:g id="SUBJECT">%s</xliff:g>"</string>
    <!-- Message subject for meeting declined response. This is followed by a colon
         and the title of the meeting (i.e. the title of the meeting becomes part of the subject of
         the message that's sent) -->
    <string name="meeting_declined" msgid="6707617183246608552">"已拒絕：<xliff:g id="SUBJECT">%s</xliff:g>"</string>
    <!-- Message subject for meeting tentative response.  This is followed by a colon
         and the title of the meeting (i.e. the title of the meeting becomes part of the subject of
         the message that's sent) -->
    <string name="meeting_tentative" msgid="8250995722130443785">"未定：<xliff:g id="SUBJECT">%s</xliff:g>"</string>
    <!-- Message subject for a canceled meeting email.  This is followed by a colon
         and the title of the meeting (i.e. the title of the meeting becomes part of the subject of
         the message that's sent) -->
    <string name="meeting_canceled" msgid="3949893881872084244">"已取消：<xliff:g id="SUBJECT">%s</xliff:g>"</string>
    <!-- Message subject for an updated meeting email.  This is followed by a colon
         and the title of the meeting (i.e. the title of the meeting becomes part of the subject of
         the message that's sent) -->
    <string name="meeting_updated" msgid="8529675857361702860">"已更新：<xliff:g id="SUBJECT">%s</xliff:g>"</string>

    <!-- Indicate when a meeting takes place.  This is presented in in bullet form, as
         in, "When: xxx" followed by "Where: xxx" -->
    <string name="meeting_when" msgid="2765696159697448656">"登入時間：<xliff:g id="WHEN">%s</xliff:g>"</string>
    <!--  Indicate where a meeting takes place.  This is presented in in bullet form, as
         in, "When: xxx" followed by "Where: xxx" -->
    <string name="meeting_where" msgid="5992367535856553079">"地點：<xliff:g id="WHERE">%s</xliff:g>"</string>
    <!--  Indicate that a meeting is recurring.  This would normally be presented after
         "When: xxx", e.g. "When: Tue, Mar 10, 2010 at 2:30pm (recurring)" -->
    <string name="meeting_recurring" msgid="3134262212606714023">"時間：<xliff:g id="EVENTDATE">%s</xliff:g> (週期性)"</string>

    <!-- Used as the body text of a message reporting to an attendee that a specific instance
         of a recurring meeting has been canceled -->
    <string name="exception_cancel" msgid="6160117429428313805">"已將 <xliff:g id="DATE">%s</xliff:g> 時的此活動取消"</string>
    <!-- Used as the body text of a message reporting to an attendee that a specific instance
         of a recurring meeting has been changed -->
    <string name="exception_updated" msgid="3397583105901142050">"已變更此活動於 <xliff:g id="DATE">%s</xliff:g> 時的詳細資料"</string>

    <!-- Message that appears if the AccountManager cannot create the system Account -->
    <string name="system_account_create_failed" msgid="4917162302393971752">"AccountManager 無法建立帳戶，請再試一次。"</string>
<<<<<<< HEAD

    <!-- Strings that support the DeviceAdmin / DevicePolicyManager API -->
    <!-- Name of the DeviceAdmin (seen in settings & in user confirmation screen) -->
    <string name="device_admin_label" msgid="8680224994637869414">"傳送電子郵件"</string>
    <!-- Long-form description of the DeviceAdmin (2nd line in settings & in user conf. screen) -->
=======
    <string name="device_admin_label" msgid="8680224994637869414">"電子郵件"</string>
>>>>>>> f39645cc
    <string name="device_admin_description" msgid="426727923791430306">"啟用伺服器專用安全性政策"</string>

    <!-- Notification message in notifications window when calendar sync is
         automatically enabled for pre-existing Exchange accounts on upgrade -->
    <string name="notification_exchange_calendar_added" msgid="6823659622379350159">"已新增 Exchange 日曆"</string>

    <!-- Strings used for GAL access -->

    <!-- Displayed in small separator in to/cc/bcc dropdowns, when searching GAL begins.
         Example:  "Searching bigcompany.com..." -->
    <string name="gal_searching_fmt" msgid="6140450617663543464">"搜尋中 <xliff:g id="DOMAIN">%s</xliff:g>…"</string>
    <!-- Displayed in small separator in to/cc/bcc dropdowns, when searching GAL completes,
         and all of the server results are being displayed.  Example:
         "5 results from bigcompany.com..."  -->
    <plurals name="gal_completed_fmt">
        <!-- Case of one result from server. -->
        <item quantity="one" msgid="7496785524617037642">"只有 <xliff:g id="RESULTS">%1$d</xliff:g> 個來自 <xliff:g id="DOMAIN">%2$s</xliff:g> 的搜尋結果"</item>

        <!-- Case of multiple results from server -->
        <item quantity="other" msgid="7816121892960632123">"共有 <xliff:g id="RESULTS">%1$d</xliff:g> 個來自 <xliff:g id="DOMAIN">%2$s</xliff:g> 的搜尋結果"</item>
    </plurals>
    <!-- Displayed in small separator in to/cc/bcc dropdowns, when searching GAL completes,
         and a limited amount (not all) of the server results are being displayed.  This is
         always a larger value because it represents the limit of displayed results.  -->
    <string name="gal_completed_limited_fmt" msgid="2343791690766047585">"前 <xliff:g id="RESULTS">%1$d</xliff:g> 個來自 <xliff:g id="DOMAIN">%2$s</xliff:g> 的搜尋結果"</string>

    <string name="sync_action">開關同步</string>
    <string name="hide_action">切換可見性</string>
    <string name="show_hidden_action">會顯示隱藏資料夾</string>
    <string name="hide_hidden_action">不顯示隱藏資料夾</string>
    <string name="toast_folder_sync_on">開始同步資料夾：</string>
    <string name="toast_folder_sync_off">不再同步資料夾：</string>
    <string name="toast_folder_sync_invalid">資料夾不適用於同步</string>
    <string name="toast_folder_hide_on">開始隱藏資料夾：</string>
    <string name="toast_folder_hide_off">不再隱藏資料夾：</string>
    <string name="toast_folder_hide_invalid">無法隱藏此資料夾！</string>
</resources><|MERGE_RESOLUTION|>--- conflicted
+++ resolved
@@ -579,13 +579,9 @@
     <string name="account_settings_vibrate_when_label" msgid="708477308761702671">"震動"</string>
     <!-- On Settings screen, vibrate pop-up menu summary text -->
     <string name="account_settings_vibrate_when_summary" msgid="3991584445166247189">"收到電子郵件時震動提醒"</string>
-<<<<<<< HEAD
     <!-- On Settings screen, vibrate pop-up menu option "always" text -->
-    <string name="account_settings_vibrate_when_always" msgid="6739506816960483174">"永遠要"</string>
+    <string name="account_settings_vibrate_when_always" msgid="6739506816960483174">"一律"</string>
     <!-- On Settings screen, vibrate pop-up menu option "silent" text -->
-=======
-    <string name="account_settings_vibrate_when_always" msgid="6739506816960483174">"一律"</string>
->>>>>>> f39645cc
     <string name="account_settings_vibrate_when_silent" msgid="6417076436551648924">"靜音時才啟用"</string>
     <!-- On Settings screen, vibrate pop-up menu option "never" text -->
     <string name="account_settings_vibrate_when_never" msgid="3759680093309511614">"永遠不要"</string>
@@ -667,15 +663,11 @@
 
     <!-- Message that appears if the AccountManager cannot create the system Account -->
     <string name="system_account_create_failed" msgid="4917162302393971752">"AccountManager 無法建立帳戶，請再試一次。"</string>
-<<<<<<< HEAD
 
     <!-- Strings that support the DeviceAdmin / DevicePolicyManager API -->
     <!-- Name of the DeviceAdmin (seen in settings & in user confirmation screen) -->
-    <string name="device_admin_label" msgid="8680224994637869414">"傳送電子郵件"</string>
+    <string name="device_admin_label" msgid="8680224994637869414">"電子郵件"</string>
     <!-- Long-form description of the DeviceAdmin (2nd line in settings & in user conf. screen) -->
-=======
-    <string name="device_admin_label" msgid="8680224994637869414">"電子郵件"</string>
->>>>>>> f39645cc
     <string name="device_admin_description" msgid="426727923791430306">"啟用伺服器專用安全性政策"</string>
 
     <!-- Notification message in notifications window when calendar sync is
