/*
 * Copyright (C) 2010 The Android Open Source Project
 *
 * Licensed under the Apache License, Version 2.0 (the "License");
 * you may not use this file except in compliance with the License.
 * You may obtain a copy of the License at
 *
 *      http://www.apache.org/licenses/LICENSE-2.0
 *
 * Unless required by applicable law or agreed to in writing, software
 * distributed under the License is distributed on an "AS IS" BASIS,
 * WITHOUT WARRANTIES OR CONDITIONS OF ANY KIND, either express or implied.
 * See the License for the specific language governing permissions and
 * limitations under the License.
 */

package com.android.email;

import android.app.Notification;
import android.app.Notification.Builder;
import android.app.NotificationManager;
import android.app.PendingIntent;
import android.content.ContentResolver;
import android.content.ContentUris;
import android.content.ContentValues;
import android.content.Context;
import android.content.Intent;
import android.content.res.Resources;
import android.database.ContentObserver;
import android.database.Cursor;
import android.graphics.Bitmap;
import android.graphics.BitmapFactory;
import android.media.AudioManager;
import android.net.Uri;
import android.os.Build;
import android.os.Handler;
import android.os.Looper;
import android.os.Process;
import android.text.SpannableString;
import android.text.TextUtils;
import android.text.style.TextAppearanceSpan;
import android.util.Log;

import com.android.email.activity.ContactStatusLoader;
import com.android.email.activity.Welcome;
import com.android.email.activity.setup.AccountSecurity;
import com.android.email.activity.setup.AccountSettings;
import com.android.emailcommon.Logging;
import com.android.emailcommon.mail.Address;
import com.android.emailcommon.provider.Account;
import com.android.emailcommon.provider.EmailContent;
import com.android.emailcommon.provider.EmailContent.AccountColumns;
import com.android.emailcommon.provider.EmailContent.Attachment;
import com.android.emailcommon.provider.EmailContent.MailboxColumns;
import com.android.emailcommon.provider.EmailContent.Message;
import com.android.emailcommon.provider.EmailContent.MessageColumns;
import com.android.emailcommon.provider.Mailbox;
import com.android.emailcommon.utility.Utility;
import com.google.common.annotations.VisibleForTesting;

import java.util.HashMap;
import java.util.HashSet;

/**
 * Class that manages notifications.
 */
public class NotificationController {
    private static final int NOTIFICATION_ID_SECURITY_NEEDED = 1;
    /** Reserved for {@link com.android.exchange.CalendarSyncEnabler} */
    @SuppressWarnings("unused")
    private static final int NOTIFICATION_ID_EXCHANGE_CALENDAR_ADDED = 2;
    private static final int NOTIFICATION_ID_ATTACHMENT_WARNING = 3;
    private static final int NOTIFICATION_ID_PASSWORD_EXPIRING = 4;
    private static final int NOTIFICATION_ID_PASSWORD_EXPIRED = 5;

    private static final int NOTIFICATION_ID_BASE_NEW_MESSAGES = 0x10000000;
    private static final int NOTIFICATION_ID_BASE_LOGIN_WARNING = 0x20000000;

    /** Selection to retrieve accounts that should we notify user for changes */
    private final static String NOTIFIED_ACCOUNT_SELECTION =
        Account.FLAGS + "&" + Account.FLAGS_NOTIFY_NEW_MAIL + " != 0";

    private static NotificationThread sNotificationThread;
    private static Handler sNotificationHandler;
    private static NotificationController sInstance;
    private final Context mContext;
    private final NotificationManager mNotificationManager;
    private final AudioManager mAudioManager;
    private final Bitmap mGenericSenderIcon;
    private final Bitmap mGenericMultipleSenderIcon;
    private final Clock mClock;
    // TODO We're maintaining all of our structures based upon the account ID. This is fine
    // for now since the assumption is that we only ever look for changes in an account's
    // INBOX. We should adjust our logic to use the mailbox ID instead.
    /** Maps account id to the message data */
    private final HashMap<Long, ContentObserver> mNotificationMap;
    private ContentObserver mAccountObserver;
    /**
     * Suspend notifications for this account. If {@link Account#NO_ACCOUNT}, no
     * account notifications are suspended. If {@link Account#ACCOUNT_ID_COMBINED_VIEW},
     * notifications for all accounts are suspended.
     */
    private long mSuspendAccountId = Account.NO_ACCOUNT;

    /**
     * Timestamp indicating when the last message notification sound was played.
     * Used for throttling.
     */
    private long mLastMessageNotifyTime;

    /**
     * Minimum interval between notification sounds.
     * Since a long sync (either on account setup or after a long period of being offline) can cause
     * several notifications consecutively, it can be pretty overwhelming to get a barrage of
     * notification sounds. Throttle them using this value.
     */
    private static final long MIN_SOUND_INTERVAL_MS = 15 * 1000; // 15 seconds

    private static boolean isRunningJellybeanOrLater() {
        return Build.VERSION.SDK_INT >= Build.VERSION_CODES.JELLY_BEAN;
    }

    /** Constructor */
    @VisibleForTesting
    NotificationController(Context context, Clock clock) {
        mContext = context.getApplicationContext();
        mNotificationManager = (NotificationManager) context.getSystemService(
                Context.NOTIFICATION_SERVICE);
        mAudioManager = (AudioManager) context.getSystemService(Context.AUDIO_SERVICE);
        mGenericSenderIcon = BitmapFactory.decodeResource(mContext.getResources(),
                R.drawable.ic_contact_picture);
        mGenericMultipleSenderIcon = BitmapFactory.decodeResource(mContext.getResources(),
                R.drawable.ic_notification_multiple_mail_holo_dark);
        mClock = clock;
        mNotificationMap = new HashMap<Long, ContentObserver>();
    }

    /** Singleton access */
    public static synchronized NotificationController getInstance(Context context) {
        if (sInstance == null) {
            sInstance = new NotificationController(context, Clock.INSTANCE);
        }
        return sInstance;
    }

    /**
     * Return whether or not a notification, based on the passed-in id, needs to be "ongoing"
     * @param notificationId the notification id to check
     * @return whether or not the notification must be "ongoing"
     */
    private boolean needsOngoingNotification(int notificationId) {
        // "Security needed" must be ongoing so that the user doesn't close it; otherwise, sync will
        // be prevented until a reboot.  Consider also doing this for password expired.
        return notificationId == NOTIFICATION_ID_SECURITY_NEEDED;
    }

    /**
     * Returns a {@link Notification.Builder} for an event with the given account. The account
     * contains specific rules on ring tone usage and these will be used to modify the notification
     * behaviour.
     *
     * @param account The account this notification is being built for.
     * @param ticker Text displayed when the notification is first shown. May be {@code null}.
     * @param title The first line of text. May NOT be {@code null}.
     * @param contentText The second line of text. May NOT be {@code null}.
     * @param intent The intent to start if the user clicks on the notification.
     * @param largeIcon A large icon. May be {@code null}
     * @param number A number to display using {@link Builder#setNumber(int)}. May
     *        be {@code null}.
     * @param enableAudio If {@code false}, do not play any sound. Otherwise, play sound according
     *        to the settings for the given account.
     * @return A {@link Notification} that can be sent to the notification service.
     */
    private Notification.Builder createBaseAccountNotificationBuilder(Account account,
            String ticker, CharSequence title, String contentText, Intent intent, Bitmap largeIcon,
            Integer number, boolean enableAudio, boolean ongoing) {
        // Pending Intent
        PendingIntent pending = null;
        if (intent != null) {
            pending = PendingIntent.getActivity(
                    mContext, 0, intent, PendingIntent.FLAG_UPDATE_CURRENT);
        }

        // NOTE: the ticker is not shown for notifications in the Holo UX
        final Notification.Builder builder = new Notification.Builder(mContext)
                .setContentTitle(title)
                .setContentText(contentText)
                .setContentIntent(pending)
                .setLargeIcon(largeIcon)
                .setNumber(number == null ? 0 : number)
                .setSmallIcon(R.drawable.stat_notify_email_generic)
                .setWhen(mClock.getTime())
                .setTicker(ticker)
                .setOngoing(ongoing);

        if (enableAudio) {
            setupSoundAndVibration(builder, account);
        }

        return builder;
    }

    /**
     * Generic notifier for any account.  Uses notification rules from account.
     *
     * @param account The account this notification is being built for.
     * @param ticker Text displayed when the notification is first shown. May be {@code null}.
     * @param title The first line of text. May NOT be {@code null}.
     * @param contentText The second line of text. May NOT be {@code null}.
     * @param intent The intent to start if the user clicks on the notification.
     * @param notificationId The ID of the notification to register with the service.
     */
    private void showAccountNotification(Account account, String ticker, String title,
            String contentText, Intent intent, int notificationId) {
        Notification.Builder builder = createBaseAccountNotificationBuilder(account, ticker, title,
                contentText, intent, null, null, true, needsOngoingNotification(notificationId));
        mNotificationManager.notify(notificationId, builder.getNotification());
    }

    /**
     * Returns a notification ID for new message notifications for the given account.
     */
    private int getNewMessageNotificationId(long accountId) {
        // We assume accountId will always be less than 0x0FFFFFFF; is there a better way?
        return (int) (NOTIFICATION_ID_BASE_NEW_MESSAGES + accountId);
    }

    /**
     * Tells the notification controller if it should be watching for changes to the message table.
     * This is the main life cycle method for message notifications. When we stop observing
     * database changes, we save the state [e.g. message ID and count] of the most recent
     * notification shown to the user. And, when we start observing database changes, we restore
     * the saved state.
     * @param watch If {@code true}, we register observers for all accounts whose settings have
     *              notifications enabled. Otherwise, all observers are unregistered.
     */
    public void watchForMessages(final boolean watch) {
        if (Email.DEBUG) {
            Log.i(Logging.LOG_TAG, "Notifications being toggled: " + watch);
        }
        // Don't create the thread if we're only going to stop watching
        if (!watch && sNotificationThread == null) return;

        ensureHandlerExists();
        // Run this on the message notification handler
        sNotificationHandler.post(new Runnable() {
            @Override
            public void run() {
                ContentResolver resolver = mContext.getContentResolver();
                if (!watch) {
                    unregisterMessageNotification(Account.ACCOUNT_ID_COMBINED_VIEW);
                    if (mAccountObserver != null) {
                        resolver.unregisterContentObserver(mAccountObserver);
                        mAccountObserver = null;
                    }

                    // tear down the event loop
                    sNotificationThread.quit();
                    sNotificationThread = null;
                    return;
                }

                // otherwise, start new observers for all notified accounts
                registerMessageNotification(Account.ACCOUNT_ID_COMBINED_VIEW);
                // If we're already observing account changes, don't do anything else
                if (mAccountObserver == null) {
                    if (Email.DEBUG) {
                        Log.i(Logging.LOG_TAG, "Observing account changes for notifications");
                    }
                    mAccountObserver = new AccountContentObserver(sNotificationHandler, mContext);
                    resolver.registerContentObserver(Account.NOTIFIER_URI, true, mAccountObserver);
                }
            }
        });
    }

    /**
     * Temporarily suspend a single account from receiving notifications. NOTE: only a single
     * account may ever be suspended at a time. So, if this method is invoked a second time,
     * notifications for the previously suspended account will automatically be re-activated.
     * @param suspend If {@code true}, suspend notifications for the given account. Otherwise,
     *              re-activate notifications for the previously suspended account.
     * @param accountId The ID of the account. If this is the special account ID
     *              {@link Account#ACCOUNT_ID_COMBINED_VIEW},  notifications for all accounts are
     *              suspended. If {@code suspend} is {@code false}, the account ID is ignored.
     */
    public void suspendMessageNotification(boolean suspend, long accountId) {
        if (mSuspendAccountId != Account.NO_ACCOUNT) {
            // we're already suspending an account; un-suspend it
            mSuspendAccountId = Account.NO_ACCOUNT;
        }
        if (suspend && accountId != Account.NO_ACCOUNT && accountId > 0L) {
            mSuspendAccountId = accountId;
            if (accountId == Account.ACCOUNT_ID_COMBINED_VIEW) {
                // Only go onto the notification handler if we really, absolutely need to
                ensureHandlerExists();
                sNotificationHandler.post(new Runnable() {
                    @Override
                    public void run() {
                        for (long accountId : mNotificationMap.keySet()) {
                            mNotificationManager.cancel(getNewMessageNotificationId(accountId));
                        }
                    }
                });
            } else {
                mNotificationManager.cancel(getNewMessageNotificationId(accountId));
            }
        }
    }

    /**
     * Ensures the notification handler exists and is ready to handle requests.
     */
    private static synchronized void ensureHandlerExists() {
        if (sNotificationThread == null) {
            sNotificationThread = new NotificationThread();
            sNotificationHandler = new Handler(sNotificationThread.getLooper());
        }
    }

    /**
     * Registers an observer for changes to the INBOX for the given account. Since accounts
     * may only have a single INBOX, we will never have more than one observer for an account.
     * NOTE: This must be called on the notification handler thread.
     * @param accountId The ID of the account to register the observer for. May be
     *                  {@link Account#ACCOUNT_ID_COMBINED_VIEW} to register observers for all
     *                  accounts that allow for user notification.
     */
    private void registerMessageNotification(long accountId) {
        ContentResolver resolver = mContext.getContentResolver();
        if (accountId == Account.ACCOUNT_ID_COMBINED_VIEW) {
            Cursor c = resolver.query(
                    Account.CONTENT_URI, EmailContent.ID_PROJECTION,
                    NOTIFIED_ACCOUNT_SELECTION, null, null);
            try {
                while (c.moveToNext()) {
                    long id = c.getLong(EmailContent.ID_PROJECTION_COLUMN);
                    registerMessageNotification(id);
                }
            } finally {
                c.close();
            }
        } else {
            ContentObserver obs = mNotificationMap.get(accountId);
            if (obs != null) return;  // we're already observing; nothing to do

            Mailbox mailbox = Mailbox.restoreMailboxOfType(mContext, accountId, Mailbox.TYPE_INBOX);
            if (mailbox == null) {
                Log.w(Logging.LOG_TAG, "Could not load INBOX for account id: " + accountId);
                return;
            }
            if (Email.DEBUG) {
                Log.i(Logging.LOG_TAG, "Registering for notifications for account " + accountId);
            }
            ContentObserver observer = new MessageContentObserver(
                    sNotificationHandler, mContext, mailbox.mId, accountId);
            resolver.registerContentObserver(Message.NOTIFIER_URI, true, observer);
            mNotificationMap.put(accountId, observer);
            // Now, ping the observer for any initial notifications
            observer.onChange(true);
        }
    }

    /**
     * Unregisters the observer for the given account. If the specified account does not have
     * a registered observer, no action is performed. This will not clear any existing notification
     * for the specified account. Use {@link NotificationManager#cancel(int)}.
     * NOTE: This must be called on the notification handler thread.
     * @param accountId The ID of the account to unregister from. To unregister all accounts that
     *                  have observers, specify an ID of {@link Account#ACCOUNT_ID_COMBINED_VIEW}.
     */
    private void unregisterMessageNotification(long accountId) {
        ContentResolver resolver = mContext.getContentResolver();
        if (accountId == Account.ACCOUNT_ID_COMBINED_VIEW) {
            if (Email.DEBUG) {
                Log.i(Logging.LOG_TAG, "Unregistering notifications for all accounts");
            }
            // cancel all existing message observers
            for (ContentObserver observer : mNotificationMap.values()) {
                resolver.unregisterContentObserver(observer);
            }
            mNotificationMap.clear();
        } else {
            if (Email.DEBUG) {
                Log.i(Logging.LOG_TAG, "Unregistering notifications for account " + accountId);
            }
            ContentObserver observer = mNotificationMap.remove(accountId);
            if (observer != null) {
                resolver.unregisterContentObserver(observer);
            }
        }
    }

    /**
     * Returns a picture of the sender of the given message. If no picture is available, returns
     * {@code null}.
     *
     * NOTE: DO NOT CALL THIS METHOD FROM THE UI THREAD (DATABASE ACCESS)
     */
    private Bitmap getSenderPhoto(Message message) {
        Address sender = Address.unpackFirst(message.mFrom);
        if (sender == null) {
            return null;
        }
        String email = sender.getAddress();
        if (TextUtils.isEmpty(email)) {
            return null;
        }
        Bitmap photo = ContactStatusLoader.getContactInfo(mContext, email).mPhoto;

        if (photo != null) {
            final Resources res = mContext.getResources();
            final int idealIconHeight =
                    res.getDimensionPixelSize(android.R.dimen.notification_large_icon_height);
            final int idealIconWidth =
                    res.getDimensionPixelSize(android.R.dimen.notification_large_icon_width);

            if (photo.getHeight() < idealIconHeight) {
                // We should scale this image to fit the intended size
                photo = Bitmap.createScaledBitmap(
                        photo, idealIconWidth, idealIconHeight, true);
            }
        }
        return photo;
    }

    /**
     * Returns a "new message" notification for the given account.
     *
     * NOTE: DO NOT CALL THIS METHOD FROM THE UI THREAD (DATABASE ACCESS)
     */
    @VisibleForTesting
    Notification createNewMessageNotification(long accountId, long mailboxId, Cursor messageCursor,
            long newestMessageId, int unseenMessageCount, int unreadCount) {
        final Account account = Account.restoreAccountWithId(mContext, accountId);
        if (account == null) {
            return null;
        }
        // Get the latest message
        final Message message = Message.restoreMessageWithId(mContext, newestMessageId);
        if (message == null) {
            return null; // no message found???
        }

        String senderName = Address.toFriendly(Address.unpack(message.mFrom));
        if (senderName == null) {
            senderName = ""; // Happens when a message has no from.
        }
        final boolean multipleUnseen = unseenMessageCount > 1;
        final Bitmap senderPhoto = multipleUnseen
                ? mGenericMultipleSenderIcon
                : getSenderPhoto(message);
        final SpannableString title = getNewMessageTitle(senderName, unseenMessageCount);
        // TODO: add in display name on the second line for the text, once framework supports
        // multiline texts.
        final String text = multipleUnseen
                ? account.mDisplayName
                : message.mSubject;
        final Bitmap largeIcon = senderPhoto != null ? senderPhoto : mGenericSenderIcon;
        final Integer number = unreadCount > 1 ? unreadCount : null;
        final Intent intent;
        if (unseenMessageCount > 1) {
            intent = Welcome.createOpenAccountInboxIntent(mContext, accountId);
        } else {
            intent = Welcome.createOpenMessageIntent(
                    mContext, accountId, mailboxId, newestMessageId);
        }
        intent.setFlags(Intent.FLAG_ACTIVITY_NEW_TASK | Intent.FLAG_ACTIVITY_CLEAR_TASK |
                Intent.FLAG_ACTIVITY_TASK_ON_HOME);
        long now = mClock.getTime();
        boolean enableAudio = (now - mLastMessageNotifyTime) > MIN_SOUND_INTERVAL_MS;
        final Notification.Builder builder = createBaseAccountNotificationBuilder(
                account, title.toString(), title, text,
                intent, largeIcon, number, enableAudio, false);
        if (isRunningJellybeanOrLater()) {
            // For a new-style notification
            if (multipleUnseen) {
                if (messageCursor != null) {
                    final int maxNumDigestItems = mContext.getResources().getInteger(
                            R.integer.max_num_notification_digest_items);
                    // The body of the notification is the account name, or the label name.
                    builder.setSubText(text);

                    Notification.InboxStyle digest = new Notification.InboxStyle(builder);

                    digest.setBigContentTitle(title);

                    int numDigestItems = 0;
                    // We can assume that the current position of the cursor is on the
                    // newest message
                    do {
                        final long messageId =
                                messageCursor.getLong(EmailContent.ID_PROJECTION_COLUMN);

                        // Get the latest message
                        final Message digestMessage =
                                Message.restoreMessageWithId(mContext, messageId);
                        if (digestMessage != null) {
                            final CharSequence digestLine =
                                    getSingleMessageInboxLine(mContext, digestMessage);
                            digest.addLine(digestLine);
                            numDigestItems++;
                        }
                    } while (numDigestItems <= maxNumDigestItems && messageCursor.moveToNext());

                    // We want to clear the content text in this case. The content text would have
                    // been set in createBaseAccountNotificationBuilder, but since the same string
                    // was set in as the subtext, we don't want to show a duplicate string.
                    builder.setContentText(null);
                }
            } else {
                // The notification content will be the subject of the conversation.
                builder.setContentText(getSingleMessageLittleText(mContext, message.mSubject));

                // The notification subtext will be the subject of the conversation for inbox
                // notifications, or will based on the the label name for user label notifications.
                builder.setSubText(account.mDisplayName);

                final Notification.BigTextStyle bigText = new Notification.BigTextStyle(builder);
                bigText.bigText(getSingleMessageBigText(mContext, message));
            }
        }

        mLastMessageNotifyTime = now;
        return builder.getNotification();
    }

    /**
     * Sets the bigtext for a notification for a single new conversation
     * @param context
     * @param message New message that triggered the notification.
     * @return a {@link CharSequence} suitable for use in {@link Notification.BigTextStyle}
     */
    private static CharSequence getSingleMessageInboxLine(Context context, Message message) {
        final String subject = message.mSubject;
        final String snippet = message.mSnippet;
        final String senders = Address.toFriendly(Address.unpack(message.mFrom));

        final String subjectSnippet = !TextUtils.isEmpty(subject) ? subject : snippet;

        final TextAppearanceSpan notificationPrimarySpan =
                new TextAppearanceSpan(context, R.style.NotificationPrimaryText);

        if (TextUtils.isEmpty(senders)) {
            // If the senders are empty, just use the subject/snippet.
            return subjectSnippet;
        }
        else if (TextUtils.isEmpty(subjectSnippet)) {
            // If the subject/snippet is empty, just use the senders.
            final SpannableString spannableString = new SpannableString(senders);
            spannableString.setSpan(notificationPrimarySpan, 0, senders.length(), 0);

            return spannableString;
        } else {
            final String formatString = context.getResources().getString(
                    R.string.multiple_new_message_notification_item);
            final TextAppearanceSpan notificationSecondarySpan =
                    new TextAppearanceSpan(context, R.style.NotificationSecondaryText);

            final String instantiatedString = String.format(formatString, senders, subjectSnippet);

            final SpannableString spannableString = new SpannableString(instantiatedString);

            final boolean isOrderReversed = formatString.indexOf("%2$s") <
                    formatString.indexOf("%1$s");
            final int primaryOffset =
                    (isOrderReversed ? instantiatedString.lastIndexOf(senders) :
                     instantiatedString.indexOf(senders));
            final int secondaryOffset =
                    (isOrderReversed ? instantiatedString.lastIndexOf(subjectSnippet) :
                     instantiatedString.indexOf(subjectSnippet));
            spannableString.setSpan(notificationPrimarySpan,
                    primaryOffset, primaryOffset + senders.length(), 0);
            spannableString.setSpan(notificationSecondarySpan,
                    secondaryOffset, secondaryOffset + subjectSnippet.length(), 0);
            return spannableString;
        }
    }

    /**
     * Sets the bigtext for a notification for a single new conversation
     * @param context
     * @param subject Subject of the new message that triggered the notification
     * @return a {@link CharSequence} suitable for use in {@link Notification.ContentText}
     */
    private static CharSequence getSingleMessageLittleText(Context context, String subject) {
        if (subject == null) {
            return null;
        }
        final TextAppearanceSpan notificationSubjectSpan = new TextAppearanceSpan(
                context, R.style.NotificationPrimaryText);

        final SpannableString spannableString = new SpannableString(subject);
        spannableString.setSpan(notificationSubjectSpan, 0, subject.length(), 0);

        return spannableString;
    }


    /**
     * Sets the bigtext for a notification for a single new conversation
     * @param context
     * @param message New message that triggered the notification
     * @return a {@link CharSequence} suitable for use in {@link Notification.BigTextStyle}
     */
    private static CharSequence getSingleMessageBigText(Context context, Message message) {
        final TextAppearanceSpan notificationSubjectSpan = new TextAppearanceSpan(
                context, R.style.NotificationPrimaryText);

        final String subject = message.mSubject;
        final String snippet = message.mSnippet;

        if (TextUtils.isEmpty(subject)) {
            // If the subject is empty, just use the snippet.
            return snippet;
        }
        else if (TextUtils.isEmpty(snippet)) {
            // If the snippet is empty, just use the subject.
            final SpannableString spannableString = new SpannableString(subject);
            spannableString.setSpan(notificationSubjectSpan, 0, subject.length(), 0);

            return spannableString;
        } else {
            final String notificationBigTextFormat = context.getResources().getString(
                    R.string.single_new_message_notification_big_text);

            // Localizers may change the order of the parameters, look at how the format
            // string is structured.
            final boolean isSubjectFirst = notificationBigTextFormat.indexOf("%2$s") >
                    notificationBigTextFormat.indexOf("%1$s");
            final String bigText = String.format(notificationBigTextFormat, subject, snippet);
            final SpannableString spannableString = new SpannableString(bigText);

            final int subjectOffset =
                    (isSubjectFirst ? bigText.indexOf(subject) : bigText.lastIndexOf(subject));
            spannableString.setSpan(notificationSubjectSpan,
                    subjectOffset, subjectOffset + subject.length(), 0);

            return spannableString;
        }
    }

    /**
     * Creates a notification title for a new message. If there is only a single message,
     * show the sender name. Otherwise, show "X new messages".
     */
    @VisibleForTesting
    SpannableString getNewMessageTitle(String sender, int unseenCount) {
        String title;
        if (unseenCount > 1) {
            title = String.format(
                    mContext.getString(R.string.notification_multiple_new_messages_fmt),
                    unseenCount);
        } else {
            title = sender;
        }
        return new SpannableString(title);
    }

    /** Returns the system's current ringer mode */
    @VisibleForTesting
    int getRingerMode() {
        return mAudioManager.getRingerMode();
    }

    /** Sets up the notification's sound and vibration based upon account details. */
    @VisibleForTesting
    void setupSoundAndVibration(Notification.Builder builder, Account account) {
        final int flags = account.mFlags;
        final String ringtoneUri = account.mRingtoneUri;
<<<<<<< HEAD
        final boolean vibrate = (flags & Account.FLAGS_VIBRATE_ALWAYS) != 0;
        final boolean vibrateWhenSilent = (flags & Account.FLAGS_VIBRATE_WHEN_SILENT) != 0;
        final boolean isRingerSilent = getRingerMode() != AudioManager.RINGER_MODE_NORMAL;
        final boolean led = (flags & Account.FLAGS_NOTIFY_USE_LED) != 0;

        int defaults = led ? Notification.DEFAULT_LIGHTS : 0;
        if (vibrate || (vibrateWhenSilent && isRingerSilent)) {
=======
        final boolean vibrate = (flags & Account.FLAGS_VIBRATE) != 0;

        int defaults = Notification.DEFAULT_LIGHTS;
        if (vibrate) {
>>>>>>> 0f6f04f6
            defaults |= Notification.DEFAULT_VIBRATE;
        }

        builder.setSound(TextUtils.isEmpty(ringtoneUri) ? null : Uri.parse(ringtoneUri))
            .setDefaults(defaults);
    }

    /**
     * Show (or update) a notification that the given attachment could not be forwarded. This
     * is a very unusual case, and perhaps we shouldn't even send a notification. For now,
     * it's helpful for debugging.
     *
     * NOTE: DO NOT CALL THIS METHOD FROM THE UI THREAD (DATABASE ACCESS)
     */
    public void showDownloadForwardFailedNotification(Attachment attachment) {
        final Account account = Account.restoreAccountWithId(mContext, attachment.mAccountKey);
        if (account == null) return;
        showAccountNotification(account,
                mContext.getString(R.string.forward_download_failed_ticker),
                mContext.getString(R.string.forward_download_failed_title),
                attachment.mFileName,
                null,
                NOTIFICATION_ID_ATTACHMENT_WARNING);
    }

    /**
     * Returns a notification ID for login failed notifications for the given account account.
     */
    private int getLoginFailedNotificationId(long accountId) {
        return NOTIFICATION_ID_BASE_LOGIN_WARNING + (int)accountId;
    }

    /**
     * Show (or update) a notification that there was a login failure for the given account.
     *
     * NOTE: DO NOT CALL THIS METHOD FROM THE UI THREAD (DATABASE ACCESS)
     */
    public void showLoginFailedNotification(long accountId) {
        final Account account = Account.restoreAccountWithId(mContext, accountId);
        if (account == null) return;
        showAccountNotification(account,
                mContext.getString(R.string.login_failed_ticker, account.mDisplayName),
                mContext.getString(R.string.login_failed_title),
                account.getDisplayName(),
                AccountSettings.createAccountSettingsIntent(mContext, accountId,
                        account.mDisplayName),
                getLoginFailedNotificationId(accountId));
    }

    /**
     * Cancels the login failed notification for the given account.
     */
    public void cancelLoginFailedNotification(long accountId) {
        mNotificationManager.cancel(getLoginFailedNotificationId(accountId));
    }

    /**
     * Show (or update) a notification that the user's password is expiring. The given account
     * is used to update the display text, but, all accounts share the same notification ID.
     *
     * NOTE: DO NOT CALL THIS METHOD FROM THE UI THREAD (DATABASE ACCESS)
     */
    public void showPasswordExpiringNotification(long accountId) {
        Account account = Account.restoreAccountWithId(mContext, accountId);
        if (account == null) return;

        Intent intent = AccountSecurity.actionDevicePasswordExpirationIntent(mContext,
                accountId, false);
        String accountName = account.getDisplayName();
        String ticker =
            mContext.getString(R.string.password_expire_warning_ticker_fmt, accountName);
        String title = mContext.getString(R.string.password_expire_warning_content_title);
        showAccountNotification(account, ticker, title, accountName, intent,
                NOTIFICATION_ID_PASSWORD_EXPIRING);
    }

    /**
     * Show (or update) a notification that the user's password has expired. The given account
     * is used to update the display text, but, all accounts share the same notification ID.
     *
     * NOTE: DO NOT CALL THIS METHOD FROM THE UI THREAD (DATABASE ACCESS)
     */
    public void showPasswordExpiredNotification(long accountId) {
        Account account = Account.restoreAccountWithId(mContext, accountId);
        if (account == null) return;

        Intent intent = AccountSecurity.actionDevicePasswordExpirationIntent(mContext,
                accountId, true);
        String accountName = account.getDisplayName();
        String ticker = mContext.getString(R.string.password_expired_ticker);
        String title = mContext.getString(R.string.password_expired_content_title);
        showAccountNotification(account, ticker, title, accountName, intent,
                NOTIFICATION_ID_PASSWORD_EXPIRED);
    }

    /**
     * Cancels any password expire notifications [both expired & expiring].
     */
    public void cancelPasswordExpirationNotifications() {
        mNotificationManager.cancel(NOTIFICATION_ID_PASSWORD_EXPIRING);
        mNotificationManager.cancel(NOTIFICATION_ID_PASSWORD_EXPIRED);
    }

    /**
     * Show (or update) a security needed notification. The given account is used to update
     * the display text, but, all accounts share the same notification ID.
     */
    public void showSecurityNeededNotification(Account account) {
        Intent intent = AccountSecurity.actionUpdateSecurityIntent(mContext, account.mId, true);
        String accountName = account.getDisplayName();
        String ticker =
            mContext.getString(R.string.security_notification_ticker_fmt, accountName);
        String title = mContext.getString(R.string.security_notification_content_title);
        showAccountNotification(account, ticker, title, accountName, intent,
                NOTIFICATION_ID_SECURITY_NEEDED);
    }

    /**
     * Cancels the security needed notification.
     */
    public void cancelSecurityNeededNotification() {
        mNotificationManager.cancel(NOTIFICATION_ID_SECURITY_NEEDED);
    }

    /**
     * Observer invoked whenever a message we're notifying the user about changes.
     */
    private static class MessageContentObserver extends ContentObserver {
        /** A selection to get messages the user hasn't seen before */
        private final static String MESSAGE_SELECTION =
                MessageColumns.MAILBOX_KEY + "=? AND "
                + MessageColumns.ID + ">? AND "
                + MessageColumns.FLAG_READ + "=0 AND "
                + Message.FLAG_LOADED_SELECTION;
        private final Context mContext;
        private final long mMailboxId;
        private final long mAccountId;

        public MessageContentObserver(
                Handler handler, Context context, long mailboxId, long accountId) {
            super(handler);
            mContext = context;
            mMailboxId = mailboxId;
            mAccountId = accountId;
        }

        @Override
        public void onChange(boolean selfChange) {
            if (mAccountId == sInstance.mSuspendAccountId
                    || sInstance.mSuspendAccountId == Account.ACCOUNT_ID_COMBINED_VIEW) {
                return;
            }

            ContentObserver observer = sInstance.mNotificationMap.get(mAccountId);
            if (observer == null) {
                // Notification for a mailbox that we aren't observing; account is probably
                // being deleted.
                Log.w(Logging.LOG_TAG, "Received notification when observer data was null");
                return;
            }
            Account account = Account.restoreAccountWithId(mContext, mAccountId);
            if (account == null) {
                Log.w(Logging.LOG_TAG, "Couldn't find account for changed message notification");
                return;
            }
            long oldMessageId = account.mNotifiedMessageId;
            int oldMessageCount = account.mNotifiedMessageCount;

            ContentResolver resolver = mContext.getContentResolver();
            Long lastSeenMessageId = Utility.getFirstRowLong(
                    mContext, ContentUris.withAppendedId(Mailbox.CONTENT_URI, mMailboxId),
                    new String[] { MailboxColumns.LAST_SEEN_MESSAGE_KEY },
                    null, null, null, 0);
            if (lastSeenMessageId == null) {
                // Mailbox got nuked. Could be that the account is in the process of being deleted
                Log.w(Logging.LOG_TAG, "Couldn't find mailbox for changed message notification");
                return;
            }

            Cursor c = resolver.query(
                    Message.CONTENT_URI, EmailContent.ID_PROJECTION,
                    MESSAGE_SELECTION,
                    new String[] { Long.toString(mMailboxId), Long.toString(lastSeenMessageId) },
                    MessageColumns.ID + " DESC");
            if (c == null) {
                // Couldn't find message info - things may be getting deleted in bulk.
                Log.w(Logging.LOG_TAG, "#onChange(); NULL response for message id query");
                return;
            }
            try {
                int newMessageCount = c.getCount();
                long newMessageId = 0L;
                if (c.moveToNext()) {
                    newMessageId = c.getLong(EmailContent.ID_PROJECTION_COLUMN);
                }

                if (newMessageCount == 0) {
                    // No messages to notify for; clear the notification
                    int notificationId = sInstance.getNewMessageNotificationId(mAccountId);
                    sInstance.mNotificationManager.cancel(notificationId);
                } else if (newMessageCount != oldMessageCount
                        || (newMessageId != 0 && newMessageId != oldMessageId)) {
                    // Either the count or last message has changed; update the notification
                    Integer unreadCount = Utility.getFirstRowInt(
                            mContext, ContentUris.withAppendedId(Mailbox.CONTENT_URI, mMailboxId),
                            new String[] { MailboxColumns.UNREAD_COUNT },
                            null, null, null, 0);
                    if (unreadCount == null) {
                        Log.w(Logging.LOG_TAG, "Couldn't find unread count for mailbox");
                        return;
                    }

                    Notification n = sInstance.createNewMessageNotification(
                            mAccountId, mMailboxId, c, newMessageId,
                            newMessageCount, unreadCount);
                    if (n != null) {
                        // Make the notification visible
                        sInstance.mNotificationManager.notify(
                                sInstance.getNewMessageNotificationId(mAccountId), n);
                    }
                }
                // Save away the new values
                ContentValues cv = new ContentValues();
                cv.put(AccountColumns.NOTIFIED_MESSAGE_ID, newMessageId);
                cv.put(AccountColumns.NOTIFIED_MESSAGE_COUNT, newMessageCount);
                resolver.update(ContentUris.withAppendedId(Account.CONTENT_URI, mAccountId), cv,
                        null, null);
            } finally {
                c.close();
            }
        }
    }

    /**
     * Observer invoked whenever an account is modified. This could mean the user changed the
     * notification settings.
     */
    private static class AccountContentObserver extends ContentObserver {
        private final Context mContext;
        public AccountContentObserver(Handler handler, Context context) {
            super(handler);
            mContext = context;
        }

        @Override
        public void onChange(boolean selfChange) {
            final ContentResolver resolver = mContext.getContentResolver();
            final Cursor c = resolver.query(
                Account.CONTENT_URI, EmailContent.ID_PROJECTION,
                NOTIFIED_ACCOUNT_SELECTION, null, null);
            final HashSet<Long> newAccountList = new HashSet<Long>();
            final HashSet<Long> removedAccountList = new HashSet<Long>();
            if (c == null) {
                // Suspender time ... theoretically, this will never happen
                Log.wtf(Logging.LOG_TAG, "#onChange(); NULL response for account id query");
                return;
            }
            try {
                while (c.moveToNext()) {
                    long accountId = c.getLong(EmailContent.ID_PROJECTION_COLUMN);
                    newAccountList.add(accountId);
                }
            } finally {
                if (c != null) {
                    c.close();
                }
            }
            // NOTE: Looping over three lists is not necessarily the most efficient. However, the
            // account lists are going to be very small, so, this will not be necessarily bad.
            // Cycle through existing notification list and adjust as necessary
            for (long accountId : sInstance.mNotificationMap.keySet()) {
                if (!newAccountList.remove(accountId)) {
                    // account id not in the current set of notifiable accounts
                    removedAccountList.add(accountId);
                }
            }
            // A new account was added to the notification list
            for (long accountId : newAccountList) {
                sInstance.registerMessageNotification(accountId);
            }
            // An account was removed from the notification list
            for (long accountId : removedAccountList) {
                sInstance.unregisterMessageNotification(accountId);
                int notificationId = sInstance.getNewMessageNotificationId(accountId);
                sInstance.mNotificationManager.cancel(notificationId);
            }
        }
    }

    /**
     * Thread to handle all notification actions through its own {@link Looper}.
     */
    private static class NotificationThread implements Runnable {
        /** Lock to ensure proper initialization */
        private final Object mLock = new Object();
        /** The {@link Looper} that handles messages for this thread */
        private Looper mLooper;

        NotificationThread() {
            new Thread(null, this, "EmailNotification").start();
            synchronized (mLock) {
                while (mLooper == null) {
                    try {
                        mLock.wait();
                    } catch (InterruptedException ex) {
                    }
                }
            }
        }

        @Override
        public void run() {
            synchronized (mLock) {
                Looper.prepare();
                mLooper = Looper.myLooper();
                mLock.notifyAll();
            }
            Process.setThreadPriority(Process.THREAD_PRIORITY_BACKGROUND);
            Looper.loop();
        }
        void quit() {
            mLooper.quit();
        }
        Looper getLooper() {
            return mLooper;
        }
    }
}<|MERGE_RESOLUTION|>--- conflicted
+++ resolved
@@ -668,20 +668,11 @@
     void setupSoundAndVibration(Notification.Builder builder, Account account) {
         final int flags = account.mFlags;
         final String ringtoneUri = account.mRingtoneUri;
-<<<<<<< HEAD
-        final boolean vibrate = (flags & Account.FLAGS_VIBRATE_ALWAYS) != 0;
-        final boolean vibrateWhenSilent = (flags & Account.FLAGS_VIBRATE_WHEN_SILENT) != 0;
-        final boolean isRingerSilent = getRingerMode() != AudioManager.RINGER_MODE_NORMAL;
         final boolean led = (flags & Account.FLAGS_NOTIFY_USE_LED) != 0;
+        final boolean vibrate = (flags & Account.FLAGS_VIBRATE) != 0;
 
         int defaults = led ? Notification.DEFAULT_LIGHTS : 0;
-        if (vibrate || (vibrateWhenSilent && isRingerSilent)) {
-=======
-        final boolean vibrate = (flags & Account.FLAGS_VIBRATE) != 0;
-
-        int defaults = Notification.DEFAULT_LIGHTS;
         if (vibrate) {
->>>>>>> 0f6f04f6
             defaults |= Notification.DEFAULT_VIBRATE;
         }
 
