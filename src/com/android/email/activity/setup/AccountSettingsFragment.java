--- conflicted
+++ resolved
@@ -78,13 +78,9 @@
     private static final String PREFERENCE_CATEGORY_DATA_USAGE = "data_usage";
     private static final String PREFERENCE_CATEGORY_NOTIFICATIONS = "account_notifications";
     private static final String PREFERENCE_NOTIFY = "account_notify";
-<<<<<<< HEAD
     private static final String PREFERENCE_NOTIFY_LIGHT = "account_notify_light";
-    private static final String PREFERENCE_VIBRATE_WHEN = "account_settings_vibrate_when";
-=======
     private static final String PREFERENCE_VIBRATE = "account_settings_vibrate";
     private static final String PREFERENCE_VIBRATE_OLD = "account_settings_vibrate_when";
->>>>>>> 0f6f04f6
     private static final String PREFERENCE_RINGTONE = "account_ringtone";
     private static final String PREFERENCE_CATEGORY_SERVER = "account_servers";
     private static final String PREFERENCE_INCOMING = "incoming";
@@ -102,12 +98,8 @@
     private CheckBoxPreference mAccountBackgroundAttachments;
     private CheckBoxPreference mAccountDefault;
     private CheckBoxPreference mAccountNotify;
-<<<<<<< HEAD
     private CheckBoxPreference mAccountNotifyLight;
-    private ListPreference mAccountVibrateWhen;
-=======
     private CheckBoxPreference mAccountVibrate;
->>>>>>> 0f6f04f6
     private RingtonePreference mAccountRingtone;
     private CheckBoxPreference mSyncContacts;
     private CheckBoxPreference mSyncCalendar;
@@ -652,13 +644,9 @@
     private void saveSettings() {
         // Turn off all controlled flags - will turn them back on while checking UI elements
         int newFlags = mAccount.getFlags() &
-<<<<<<< HEAD
-                ~(Account.FLAGS_NOTIFY_NEW_MAIL | Account.FLAGS_NOTIFY_USE_LED |
-                        Account.FLAGS_VIBRATE_ALWAYS | Account.FLAGS_VIBRATE_WHEN_SILENT |
-=======
                 ~(Account.FLAGS_NOTIFY_NEW_MAIL |
+                        Account.FLAGS_NOTIFY_USE_LED |
                         Account.FLAGS_VIBRATE |
->>>>>>> 0f6f04f6
                         Account.FLAGS_BACKGROUND_ATTACHMENTS);
 
         newFlags |= mAccountBackgroundAttachments.isChecked() ?
