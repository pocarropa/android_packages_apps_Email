--- conflicted
+++ resolved
@@ -252,7 +252,6 @@
     private static final int UI_ACCTS = UI_BASE + 8;
     private static final int UI_ATTACHMENTS = UI_BASE + 9;
     private static final int UI_ATTACHMENT = UI_BASE + 10;
-<<<<<<< HEAD
     private static final int UI_ATTACHMENT_BY_CID = UI_BASE + 11;
     private static final int UI_SEARCH = UI_BASE + 12;
     private static final int UI_ACCOUNT_DATA = UI_BASE + 13;
@@ -263,17 +262,7 @@
     private static final int UI_FULL_FOLDERS = UI_BASE + 18;
     private static final int UI_ALL_FOLDERS = UI_BASE + 19;
     private static final int UI_PURGE_FOLDER = UI_BASE + 20;
-=======
-    private static final int UI_SEARCH = UI_BASE + 11;
-    private static final int UI_ACCOUNT_DATA = UI_BASE + 12;
-    private static final int UI_FOLDER_LOAD_MORE = UI_BASE + 13;
-    private static final int UI_CONVERSATION = UI_BASE + 14;
-    private static final int UI_RECENT_FOLDERS = UI_BASE + 15;
-    private static final int UI_DEFAULT_RECENT_FOLDERS = UI_BASE + 16;
-    private static final int UI_FULL_FOLDERS = UI_BASE + 17;
-    private static final int UI_ALL_FOLDERS = UI_BASE + 18;
-    private static final int UI_INBOX = UI_BASE + 19;
->>>>>>> 0d7c7091
+    private static final int UI_INBOX = UI_BASE + 21;
 
     private static final int BODY_BASE = 0xA000;
     private static final int BODY = BODY_BASE;
