/*
 * Copyright (C) 2008-2009 Marc Blank
 * Licensed to The Android Open Source Project.
 *
 * Licensed under the Apache License, Version 2.0 (the "License");
 * you may not use this file except in compliance with the License.
 * You may obtain a copy of the License at
 *
 *      http://www.apache.org/licenses/LICENSE-2.0
 *
 * Unless required by applicable law or agreed to in writing, software
 * distributed under the License is distributed on an "AS IS" BASIS,
 * WITHOUT WARRANTIES OR CONDITIONS OF ANY KIND, either express or implied.
 * See the License for the specific language governing permissions and
 * limitations under the License.
 */

package com.android.exchange;

import com.android.email.AccountBackupRestore;
import com.android.email.Email;
import com.android.email.SecurityPolicy;
import com.android.email.Utility;
import com.android.email.mail.MessagingException;
import com.android.email.mail.transport.SSLUtils;
import com.android.email.provider.EmailContent;
import com.android.email.provider.EmailContent.Account;
import com.android.email.provider.EmailContent.Attachment;
import com.android.email.provider.EmailContent.HostAuth;
import com.android.email.provider.EmailContent.HostAuthColumns;
import com.android.email.provider.EmailContent.Mailbox;
import com.android.email.provider.EmailContent.MailboxColumns;
import com.android.email.provider.EmailContent.Message;
import com.android.email.provider.EmailContent.SyncColumns;
import com.android.email.service.EmailServiceStatus;
import com.android.email.service.IEmailService;
import com.android.email.service.IEmailServiceCallback;
import com.android.exchange.adapter.CalendarSyncAdapter;
import com.android.exchange.utility.FileLogger;

import org.apache.http.conn.ClientConnectionManager;
import org.apache.http.conn.params.ConnManagerPNames;
import org.apache.http.conn.params.ConnPerRoute;
import org.apache.http.conn.routing.HttpRoute;
import org.apache.http.conn.scheme.PlainSocketFactory;
import org.apache.http.conn.scheme.Scheme;
import org.apache.http.conn.scheme.SchemeRegistry;
import org.apache.http.impl.conn.tsccm.ThreadSafeClientConnManager;
import org.apache.http.params.BasicHttpParams;
import org.apache.http.params.HttpParams;

import android.accounts.AccountManager;
import android.accounts.AccountManagerFuture;
import android.accounts.AuthenticatorException;
import android.accounts.OnAccountsUpdateListener;
import android.accounts.OperationCanceledException;
import android.app.AlarmManager;
import android.app.PendingIntent;
import android.app.Service;
import android.content.BroadcastReceiver;
import android.content.ContentResolver;
import android.content.ContentUris;
import android.content.ContentValues;
import android.content.Context;
import android.content.Intent;
import android.content.IntentFilter;
import android.content.SyncStatusObserver;
import android.database.ContentObserver;
import android.database.Cursor;
import android.net.ConnectivityManager;
import android.net.NetworkInfo;
import android.net.NetworkInfo.State;
import android.net.Uri;
import android.os.Bundle;
import android.os.Debug;
import android.os.Handler;
import android.os.IBinder;
import android.os.PowerManager;
import android.os.PowerManager.WakeLock;
import android.os.Process;
import android.os.RemoteCallbackList;
import android.os.RemoteException;
import android.provider.Calendar;
import android.provider.Calendar.Calendars;
import android.provider.Calendar.Events;
import android.provider.ContactsContract;
import android.util.Log;

import java.io.BufferedReader;
import java.io.BufferedWriter;
import java.io.File;
import java.io.FileReader;
import java.io.FileWriter;
import java.io.IOException;
import java.util.ArrayList;
import java.util.HashMap;
import java.util.List;
import java.util.concurrent.ConcurrentHashMap;

/**
 * The SyncManager handles all aspects of starting, maintaining, and stopping the various sync
 * adapters used by Exchange.  However, it is capable of handing any kind of email sync, and it
 * would be appropriate to use for IMAP push, when that functionality is added to the Email
 * application.
 *
 * The Email application communicates with EAS sync adapters via SyncManager's binder interface,
 * which exposes UI-related functionality to the application (see the definitions below)
 *
 * SyncManager uses ContentObservers to detect changes to accounts, mailboxes, and messages in
 * order to maintain proper 2-way syncing of data.  (More documentation to follow)
 *
 */
public class SyncManager extends Service implements Runnable {

    private static final String TAG = "EAS SyncManager";

    // The SyncManager's mailbox "id"
    protected static final int SYNC_MANAGER_ID = -1;
    protected static final int SYNC_MANAGER_SERVICE_ID = 0;

    private static final int SECONDS = 1000;
    private static final int MINUTES = 60*SECONDS;
    private static final int ONE_DAY_MINUTES = 1440;

    private static final int SYNC_MANAGER_HEARTBEAT_TIME = 15*MINUTES;
    private static final int CONNECTIVITY_WAIT_TIME = 10*MINUTES;

    // Sync hold constants for services with transient errors
    private static final int HOLD_DELAY_MAXIMUM = 4*MINUTES;

    // Reason codes when SyncManager.kick is called (mainly for debugging)
    // UI has changed data, requiring an upsync of changes
    public static final int SYNC_UPSYNC = 0;
    // A scheduled sync (when not using push)
    public static final int SYNC_SCHEDULED = 1;
    // Mailbox was marked push
    public static final int SYNC_PUSH = 2;
    // A ping (EAS push signal) was received
    public static final int SYNC_PING = 3;
    // startSync was requested of SyncManager
    public static final int SYNC_SERVICE_START_SYNC = 4;
    // A part request (attachment load, for now) was sent to SyncManager
    public static final int SYNC_SERVICE_PART_REQUEST = 5;
    // Misc.
    public static final int SYNC_KICK = 6;

    private static final String WHERE_PUSH_OR_PING_NOT_ACCOUNT_MAILBOX =
        MailboxColumns.ACCOUNT_KEY + "=? and " + MailboxColumns.TYPE + "!=" +
        Mailbox.TYPE_EAS_ACCOUNT_MAILBOX + " and " + MailboxColumns.SYNC_INTERVAL +
        " IN (" + Mailbox.CHECK_INTERVAL_PING + ',' + Mailbox.CHECK_INTERVAL_PUSH + ')';
    protected static final String WHERE_IN_ACCOUNT_AND_PUSHABLE =
        MailboxColumns.ACCOUNT_KEY + "=? and type in (" + Mailbox.TYPE_INBOX + ','
        + Mailbox.TYPE_EAS_ACCOUNT_MAILBOX + ',' + Mailbox.TYPE_CONTACTS + ','
        + Mailbox.TYPE_CALENDAR + ')';
    protected static final String WHERE_IN_ACCOUNT_AND_TYPE_INBOX =
        MailboxColumns.ACCOUNT_KEY + "=? and type = " + Mailbox.TYPE_INBOX ;
    private static final String WHERE_MAILBOX_KEY = Message.MAILBOX_KEY + "=?";
    private static final String WHERE_PROTOCOL_EAS = HostAuthColumns.PROTOCOL + "=\"" +
        AbstractSyncService.EAS_PROTOCOL + "\"";
    private static final String WHERE_NOT_INTERVAL_NEVER_AND_ACCOUNT_KEY_IN =
        "(" + MailboxColumns.TYPE + '=' + Mailbox.TYPE_OUTBOX
        + " or " + MailboxColumns.SYNC_INTERVAL + "!=" + Mailbox.CHECK_INTERVAL_NEVER + ')'
        + " and " + MailboxColumns.ACCOUNT_KEY + " in (";
    private static final String ACCOUNT_KEY_IN = MailboxColumns.ACCOUNT_KEY + " in (";
    private static final String WHERE_CALENDAR_ID = Events.CALENDAR_ID + "=?";

    // Offsets into the syncStatus data for EAS that indicate type, exit status, and change count
    // The format is S<type_char>:<exit_char>:<change_count>
    public static final int STATUS_TYPE_CHAR = 1;
    public static final int STATUS_EXIT_CHAR = 3;
    public static final int STATUS_CHANGE_COUNT_OFFSET = 5;

    // Ready for ping
    public static final int PING_STATUS_OK = 0;
    // Service already running (can't ping)
    public static final int PING_STATUS_RUNNING = 1;
    // Service waiting after I/O error (can't ping)
    public static final int PING_STATUS_WAITING = 2;
    // Service had a fatal error; can't run
    public static final int PING_STATUS_UNABLE = 3;

    private static final int MAX_CLIENT_CONNECTION_MANAGER_SHUTDOWNS = 1;

    // We synchronize on this for all actions affecting the service and error maps
    private static final Object sSyncLock = new Object();
    // All threads can use this lock to wait for connectivity
    public static final Object sConnectivityLock = new Object();
    public static boolean sConnectivityHold = false;

    // Keeps track of running services (by mailbox id)
    private HashMap<Long, AbstractSyncService> mServiceMap =
        new HashMap<Long, AbstractSyncService>();
    // Keeps track of services whose last sync ended with an error (by mailbox id)
    /*package*/ HashMap<Long, SyncError> mSyncErrorMap = new HashMap<Long, SyncError>();
    // Keeps track of which services require a wake lock (by mailbox id)
    private HashMap<Long, Boolean> mWakeLocks = new HashMap<Long, Boolean>();
    // Keeps track of PendingIntents for mailbox alarms (by mailbox id)
    private HashMap<Long, PendingIntent> mPendingIntents = new HashMap<Long, PendingIntent>();
    // The actual WakeLock obtained by SyncManager
    private WakeLock mWakeLock = null;
    // Keep our cached list of active Accounts here
    public final AccountList mAccountList = new AccountList();

    // Observers that we use to look for changed mail-related data
    private Handler mHandler = new Handler();
    private AccountObserver mAccountObserver;
    private MailboxObserver mMailboxObserver;
    private SyncedMessageObserver mSyncedMessageObserver;
    private MessageObserver mMessageObserver;
    private EasSyncStatusObserver mSyncStatusObserver;
    private Object mStatusChangeListener;
    private EasAccountsUpdatedListener mAccountsUpdatedListener;

    // Concurrent because CalendarSyncAdapter can modify the map during a wipe
    private ConcurrentHashMap<Long, CalendarObserver> mCalendarObservers =
        new ConcurrentHashMap<Long, CalendarObserver>();

    private ContentResolver mResolver;

    // The singleton SyncManager object, with its thread and stop flag
    protected static SyncManager INSTANCE;
    private static Thread sServiceThread = null;
    // Cached unique device id
    private static String sDeviceId = null;
    // ConnectionManager that all EAS threads can use
    private static ClientConnectionManager sClientConnectionManager = null;
    // Count of ClientConnectionManager shutdowns
    private static volatile int sClientConnectionManagerShutdownCount = 0;

    private static volatile boolean sStop = false;

    // The reason for SyncManager's next wakeup call
    private String mNextWaitReason;
    // Whether we have an unsatisfied "kick" pending
    private boolean mKicked = false;

    // Receiver of connectivity broadcasts
    private ConnectivityReceiver mConnectivityReceiver = null;
    private ConnectivityReceiver mBackgroundDataSettingReceiver = null;
    private volatile boolean mBackgroundData = true;

    // The callback sent in from the UI using setCallback
    private IEmailServiceCallback mCallback;
    private RemoteCallbackList<IEmailServiceCallback> mCallbackList =
        new RemoteCallbackList<IEmailServiceCallback>();

    /**
     * Proxy that can be used by various sync adapters to tie into SyncManager's callback system.
     * Used this way:  SyncManager.callback().callbackMethod(args...);
     * The proxy wraps checking for existence of a SyncManager instance and an active callback.
     * Failures of these callbacks can be safely ignored.
     */
    static private final IEmailServiceCallback.Stub sCallbackProxy =
        new IEmailServiceCallback.Stub() {

        public void loadAttachmentStatus(long messageId, long attachmentId, int statusCode,
                int progress) throws RemoteException {
            IEmailServiceCallback cb = INSTANCE == null ? null: INSTANCE.mCallback;
            if (cb != null) {
                cb.loadAttachmentStatus(messageId, attachmentId, statusCode, progress);
            }
        }

        public void sendMessageStatus(long messageId, String subject, int statusCode, int progress)
                throws RemoteException {
            IEmailServiceCallback cb = INSTANCE == null ? null: INSTANCE.mCallback;
            if (cb != null) {
                cb.sendMessageStatus(messageId, subject, statusCode, progress);
            }
        }

        public void syncMailboxListStatus(long accountId, int statusCode, int progress)
                throws RemoteException {
            IEmailServiceCallback cb = INSTANCE == null ? null: INSTANCE.mCallback;
            if (cb != null) {
                cb.syncMailboxListStatus(accountId, statusCode, progress);
            }
        }

        public void syncMailboxStatus(long mailboxId, int statusCode, int progress)
                throws RemoteException {
            IEmailServiceCallback cb = INSTANCE == null ? null: INSTANCE.mCallback;
            if (cb != null) {
                cb.syncMailboxStatus(mailboxId, statusCode, progress);
            }
        }
    };

    /**
     * Create our EmailService implementation here.
     */
    private final IEmailService.Stub mBinder = new IEmailService.Stub() {

        public int validate(String protocol, String host, String userName, String password,
                int port, boolean ssl, boolean trustCertificates) throws RemoteException {
            try {
                AbstractSyncService.validate(EasSyncService.class, host, userName, password, port,
                        ssl, trustCertificates, SyncManager.this);
                return MessagingException.NO_ERROR;
            } catch (MessagingException e) {
                return e.getExceptionType();
            }
        }

        public Bundle autoDiscover(String userName, String password) throws RemoteException {
            return new EasSyncService().tryAutodiscover(userName, password);
        }

        public void startSync(long mailboxId) throws RemoteException {
            SyncManager syncManager = INSTANCE;
            if (syncManager == null) return;
            checkSyncManagerServiceRunning();
            Mailbox m = Mailbox.restoreMailboxWithId(syncManager, mailboxId);
            if (m == null) return;
            if (m.mType == Mailbox.TYPE_OUTBOX) {
                // We're using SERVER_ID to indicate an error condition (it has no other use for
                // sent mail)  Upon request to sync the Outbox, we clear this so that all messages
                // are candidates for sending.
                ContentValues cv = new ContentValues();
                cv.put(SyncColumns.SERVER_ID, 0);
                syncManager.getContentResolver().update(Message.CONTENT_URI,
                    cv, WHERE_MAILBOX_KEY, new String[] {Long.toString(mailboxId)});
                // Clear the error state; the Outbox sync will be started from checkMailboxes
                syncManager.mSyncErrorMap.remove(mailboxId);
                kick("start outbox");
                // Outbox can't be synced in EAS
                return;
            } else if (m.mType == Mailbox.TYPE_DRAFTS || m.mType == Mailbox.TYPE_TRASH) {
                // Drafts & Trash can't be synced in EAS
                return;
            }
            startManualSync(mailboxId, SyncManager.SYNC_SERVICE_START_SYNC, null);
        }

        public void stopSync(long mailboxId) throws RemoteException {
            stopManualSync(mailboxId);
        }

        public void loadAttachment(long attachmentId, String destinationFile,
                String contentUriString) throws RemoteException {
            Attachment att = Attachment.restoreAttachmentWithId(SyncManager.this, attachmentId);
            sendMessageRequest(new PartRequest(att, destinationFile, contentUriString));
        }

        public void updateFolderList(long accountId) throws RemoteException {
            reloadFolderList(SyncManager.this, accountId, false);
        }

        public void hostChanged(long accountId) throws RemoteException {
            SyncManager syncManager = INSTANCE;
            if (syncManager == null) return;
            synchronized (sSyncLock) {
                HashMap<Long, SyncError> syncErrorMap = syncManager.mSyncErrorMap;
                ArrayList<Long> deletedMailboxes = new ArrayList<Long>();
                // Go through the various error mailboxes
                for (long mailboxId: syncErrorMap.keySet()) {
                    SyncError error = syncErrorMap.get(mailboxId);
                    // If it's a login failure, look a little harder
                    Mailbox m = Mailbox.restoreMailboxWithId(syncManager, mailboxId);
                    // If it's for the account whose host has changed, clear the error
                    // If the mailbox is no longer around, remove the entry in the map
                    if (m == null) {
                        deletedMailboxes.add(mailboxId);
                    } else if (m.mAccountKey == accountId) {
                        error.fatal = false;
                        error.holdEndTime = 0;
                    }
                }
                for (long mailboxId: deletedMailboxes) {
                    syncErrorMap.remove(mailboxId);
                }
            }
            // Stop any running syncs
            syncManager.stopAccountSyncs(accountId, true);
            // Kick SyncManager
            kick("host changed");
        }

        public void setLogging(int on) throws RemoteException {
            Eas.setUserDebug(on);
        }

        public void sendMeetingResponse(long messageId, int response) throws RemoteException {
            sendMessageRequest(new MeetingResponseRequest(messageId, response));
        }

        public void loadMore(long messageId) throws RemoteException {
        }

        // The following three methods are not implemented in this version
        public boolean createFolder(long accountId, String name) throws RemoteException {
            return false;
        }

        public boolean deleteFolder(long accountId, String name) throws RemoteException {
            return false;
        }

        public boolean renameFolder(long accountId, String oldName, String newName)
                throws RemoteException {
            return false;
        }

        public void setCallback(IEmailServiceCallback cb) throws RemoteException {
            if (mCallback != null) {
                mCallbackList.unregister(mCallback);
            }
            mCallback = cb;
            mCallbackList.register(cb);
        }
    };

    static class AccountList extends ArrayList<Account> {
        private static final long serialVersionUID = 1L;

        public boolean contains(long id) {
            for (Account account : this) {
                if (account.mId == id) {
                    return true;
                }
            }
            return false;
        }

        public Account getById(long id) {
            for (Account account : this) {
                if (account.mId == id) {
                    return account;
                }
            }
            return null;
        }
    }

    class AccountObserver extends ContentObserver {
        String mSyncableEasMailboxSelector = null;
        String mEasAccountSelector = null;

        public AccountObserver(Handler handler) {
            super(handler);
            // At startup, we want to see what EAS accounts exist and cache them
            Context context = getContext();
            synchronized (mAccountList) {
                Cursor c = getContentResolver().query(Account.CONTENT_URI,
                        Account.CONTENT_PROJECTION, null, null, null);
                // Build the account list from the cursor
                try {
                    collectEasAccounts(c, mAccountList);
                } finally {
                    c.close();
                }

                // Create an account mailbox for any account without one
                for (Account account : mAccountList) {
                    int cnt = Mailbox.count(context, Mailbox.CONTENT_URI, "accountKey="
                            + account.mId, null);
                    if (cnt == 0) {
                        addAccountMailbox(account.mId);
                    }
                }
            }
        }

        /**
         * Returns a String suitable for appending to a where clause that selects for all syncable
         * mailboxes in all eas accounts
         * @return a complex selection string that is not to be cached
         */
        public String getSyncableEasMailboxWhere() {
            if (mSyncableEasMailboxSelector == null) {
                StringBuilder sb = new StringBuilder(WHERE_NOT_INTERVAL_NEVER_AND_ACCOUNT_KEY_IN);
                boolean first = true;
                synchronized (mAccountList) {
                    for (Account account : mAccountList) {
                        if (!first) {
                            sb.append(',');
                        } else {
                            first = false;
                        }
                        sb.append(account.mId);
                    }
                }
                sb.append(')');
                mSyncableEasMailboxSelector = sb.toString();
            }
            return mSyncableEasMailboxSelector;
        }

        /**
         * Returns a String suitable for appending to a where clause that selects for all eas
         * accounts.
         * @return a String in the form "accountKey in (a, b, c...)" that is not to be cached
         */
        public String getAccountKeyWhere() {
            if (mEasAccountSelector == null) {
                StringBuilder sb = new StringBuilder(ACCOUNT_KEY_IN);
                boolean first = true;
                synchronized (mAccountList) {
                    for (Account account : mAccountList) {
                        if (!first) {
                            sb.append(',');
                        } else {
                            first = false;
                        }
                        sb.append(account.mId);
                    }
                }
                sb.append(')');
                mEasAccountSelector = sb.toString();
            }
            return mEasAccountSelector;
        }

        private boolean onSecurityHold(Account account) {
            return (account.mFlags & Account.FLAGS_SECURITY_HOLD) != 0;
        }

        private void onAccountChanged() {
            maybeStartSyncManagerThread();
            Context context = getContext();

            // A change to the list requires us to scan for deletions (stop running syncs)
            // At startup, we want to see what accounts exist and cache them
            AccountList currentAccounts = new AccountList();
            Cursor c = getContentResolver().query(Account.CONTENT_URI,
                    Account.CONTENT_PROJECTION, null, null, null);
            try {
                collectEasAccounts(c, currentAccounts);
                synchronized (mAccountList) {
                    for (Account account : mAccountList) {
                        // Ignore accounts not fully created
                        if ((account.mFlags & Account.FLAGS_INCOMPLETE) != 0) {
                            log("Account observer noticed incomplete account; ignoring");
                            continue;
                        } else if (!currentAccounts.contains(account.mId)) {
                            // This is a deletion; shut down any account-related syncs
                            stopAccountSyncs(account.mId, true);
                            // Delete this from AccountManager...
                            android.accounts.Account acct = new android.accounts.Account(
                                    account.mEmailAddress, Email.EXCHANGE_ACCOUNT_MANAGER_TYPE);
                            AccountManager.get(SyncManager.this).removeAccount(acct, null, null);
                            mSyncableEasMailboxSelector = null;
                            mEasAccountSelector = null;
                        } else {
                            // An account has changed
                            Account updatedAccount = Account.restoreAccountWithId(context,
                                    account.mId);
                            if (updatedAccount == null) continue;
                            if (account.mSyncInterval != updatedAccount.mSyncInterval
                                    || account.mSyncLookback != updatedAccount.mSyncLookback) {
                                // Set the inbox interval to the interval of the Account
                                // This setting should NOT affect other boxes
                                ContentValues cv = new ContentValues();
                                cv.put(MailboxColumns.SYNC_INTERVAL, updatedAccount.mSyncInterval);
                                getContentResolver().update(Mailbox.CONTENT_URI, cv,
                                        WHERE_IN_ACCOUNT_AND_TYPE_INBOX, new String[] {
                                            Long.toString(account.mId)
                                        });
                                // Stop all current syncs; the appropriate ones will restart
                                log("Account " + account.mDisplayName + " changed; stop syncs");
                                stopAccountSyncs(account.mId, true);
                            }

                            // See if this account is no longer on security hold
                            if (onSecurityHold(account) && !onSecurityHold(updatedAccount)) {
                                releaseSyncHolds(SyncManager.this,
                                        AbstractSyncService.EXIT_SECURITY_FAILURE, account);
                            }

                            // Put current values into our cached account
                            account.mSyncInterval = updatedAccount.mSyncInterval;
                            account.mSyncLookback = updatedAccount.mSyncLookback;
                            account.mFlags = updatedAccount.mFlags;
                        }
                    }
                    // Look for new accounts
                    for (Account account : currentAccounts) {
                        if (!mAccountList.contains(account.mId)) {
                            // Don't forget to cache the HostAuth
                            HostAuth ha = HostAuth.restoreHostAuthWithId(getContext(),
                                    account.mHostAuthKeyRecv);
                            if (ha == null) continue;
                            account.mHostAuthRecv = ha;
                            // This is an addition; create our magic hidden mailbox...
                            log("Account observer found new account: " + account.mDisplayName);
                            addAccountMailbox(account.mId);
                            mAccountList.add(account);
                            mSyncableEasMailboxSelector = null;
                            mEasAccountSelector = null;
                        }
                    }
                    // Finally, make sure our account list is up to date
                    mAccountList.clear();
                    mAccountList.addAll(currentAccounts);
                }
            } finally {
                c.close();
            }

            // See if there's anything to do...
            kick("account changed");
        }

        @Override
        public void onChange(boolean selfChange) {
            new Thread(new Runnable() {
               public void run() {
                   onAccountChanged();
                }}, "Account Observer").start();
        }

        private void collectEasAccounts(Cursor c, ArrayList<Account> accounts) {
            Context context = getContext();
            if (context == null) return;
            while (c.moveToNext()) {
                long hostAuthId = c.getLong(Account.CONTENT_HOST_AUTH_KEY_RECV_COLUMN);
                if (hostAuthId > 0) {
                    HostAuth ha = HostAuth.restoreHostAuthWithId(context, hostAuthId);
                    if (ha != null && ha.mProtocol.equals("eas")) {
                        Account account = new Account().restore(c);
                        // Cache the HostAuth
                        account.mHostAuthRecv = ha;
                        accounts.add(account);
                    }
                }
            }
        }

        private void addAccountMailbox(long acctId) {
            Account acct = Account.restoreAccountWithId(getContext(), acctId);
            Mailbox main = new Mailbox();
            main.mDisplayName = Eas.ACCOUNT_MAILBOX_PREFIX;
            main.mServerId = Eas.ACCOUNT_MAILBOX_PREFIX + System.nanoTime();
            main.mAccountKey = acct.mId;
            main.mType = Mailbox.TYPE_EAS_ACCOUNT_MAILBOX;
            main.mSyncInterval = Mailbox.CHECK_INTERVAL_PUSH;
            main.mFlagVisible = false;
            main.save(getContext());
            log("Initializing account: " + acct.mDisplayName);
        }

    }

    /**
     * Register a specific Calendar's data observer; we need to recognize when the SYNC_EVENTS
     * column has changed (when sync has turned off or on)
     * @param account the Account whose Calendar we're observing
     */
    private void registerCalendarObserver(Account account) {
        // Get a new observer
        CalendarObserver observer = new CalendarObserver(mHandler, account);
        if (observer.mCalendarId != 0) {
            // If we find the Calendar (and we'd better) register it and store it in the map
            mCalendarObservers.put(account.mId, observer);
            mResolver.registerContentObserver(
                    ContentUris.withAppendedId(Calendars.CONTENT_URI, observer.mCalendarId), false,
                    observer);
        }
    }

    /**
     * Unregister all CalendarObserver's
     */
    static public void unregisterCalendarObservers() {
        SyncManager syncManager = INSTANCE;
        if (syncManager == null) return;
        ContentResolver resolver = syncManager.mResolver;
        for (CalendarObserver observer: syncManager.mCalendarObservers.values()) {
            resolver.unregisterContentObserver(observer);
        }
        syncManager.mCalendarObservers.clear();
    }

    /**
     * Return the syncable state of an account's calendar, as determined by the sync_events column
     * of our Calendar (from CalendarProvider2)
     * Note that the current state of sync_events is cached in our CalendarObserver
     * @param accountId the id of the account whose calendar we are checking
     * @return whether or not syncing of events is enabled
     */
    private boolean isCalendarEnabled(long accountId) {
        CalendarObserver observer = mCalendarObservers.get(accountId);
        if (observer != null) {
            return (observer.mSyncEvents == 1);
        }
        // If there's no observer, there's no Calendar in CalendarProvider2, so we return true
        // to allow Calendar creation
        return true;
    }

    private class CalendarObserver extends ContentObserver {
        long mAccountId;
        long mCalendarId;
        long mSyncEvents;
        String mAccountName;

        public CalendarObserver(Handler handler, Account account) {
            super(handler);
            mAccountId = account.mId;
            mAccountName = account.mEmailAddress;

            // Find the Calendar for this account
            Cursor c = mResolver.query(Calendars.CONTENT_URI,
                    new String[] {Calendars._ID, Calendars.SYNC_EVENTS},
                    CalendarSyncAdapter.CALENDAR_SELECTION,
                    new String[] {account.mEmailAddress, Email.EXCHANGE_ACCOUNT_MANAGER_TYPE},
                    null);
            if (c != null) {
                // Save its id and its sync events status
                try {
                    if (c.moveToFirst()) {
                        mCalendarId = c.getLong(0);
                        mSyncEvents = c.getLong(1);
                    }
                } finally {
                    c.close();
                }
            }
        }

        @Override
        public synchronized void onChange(boolean selfChange) {
            // See if the user has changed syncing of our calendar
            if (!selfChange) {
                new Thread(new Runnable() {
                    public void run() {
                        Cursor c = mResolver.query(Calendars.CONTENT_URI,
                                new String[] {Calendars.SYNC_EVENTS}, Calendars._ID + "=?",
                                new String[] {Long.toString(mCalendarId)}, null);
                        if (c == null) return;
                        // Get its sync events; if it's changed, we've got work to do
                        try {
                            if (c.moveToFirst()) {
                                long newSyncEvents = c.getLong(0);
                                if (newSyncEvents != mSyncEvents) {
                                    log("_sync_events changed for calendar in " + mAccountName);
                                    Mailbox mailbox = Mailbox.restoreMailboxOfType(INSTANCE,
                                            mAccountId, Mailbox.TYPE_CALENDAR);
                                    // Sanity check for mailbox deletion
                                    if (mailbox == null) return;
                                    if (newSyncEvents == 0) {
                                        // When sync is disabled, we're supposed to delete
                                        // all events in the calendar
                                        log("Deleting events and setting syncKey to 0 for " +
                                                mAccountName);
                                        // First, stop any sync that's ongoing
                                        stopManualSync(mailbox.mId);
                                        // Set the syncKey to 0 (reset)
                                        EasSyncService service =
                                            new EasSyncService(INSTANCE, mailbox);
                                        CalendarSyncAdapter adapter =
                                            new CalendarSyncAdapter(mailbox, service);
                                        try {
                                            adapter.setSyncKey("0", false);
                                        } catch (IOException e) {
                                            // The provider can't be reached; nothing to be done
                                        }
                                        // Reset the sync key locally
                                        ContentValues cv = new ContentValues();
                                        cv.put(Mailbox.SYNC_KEY, "0");
                                        mResolver.update(ContentUris.withAppendedId(
                                                Mailbox.CONTENT_URI, mailbox.mId), cv, null, null);
                                        // Delete all events in this calendar using the sync adapter
                                        // parameter so that the deletion is only local
                                        Uri eventsAsSyncAdapter =
                                            Events.CONTENT_URI.buildUpon()
                                            .appendQueryParameter(
                                                    Calendar.CALLER_IS_SYNCADAPTER, "true")
                                                    .build();
                                        mResolver.delete(eventsAsSyncAdapter, WHERE_CALENDAR_ID,
                                                new String[] {Long.toString(mCalendarId)});
                                    } else {
                                        // If we're in a ping, stop it so that calendar sync can
                                        // start right away
                                        stopPing(mAccountId);
                                        kick("calendar sync changed");
                                    }

                                    // Save away the new value
                                    mSyncEvents = newSyncEvents;
                                }
                            }
                        } finally {
                            c.close();
                        }
                    }}, "Calendar Observer").start();
            }
        }
    }

    private class MailboxObserver extends ContentObserver {
        public MailboxObserver(Handler handler) {
            super(handler);
        }

        @Override
        public void onChange(boolean selfChange) {
            // See if there's anything to do...
            if (!selfChange) {
                kick("mailbox changed");
            }
        }
    }

    private class SyncedMessageObserver extends ContentObserver {
        Intent syncAlarmIntent = new Intent(INSTANCE, EmailSyncAlarmReceiver.class);
        PendingIntent syncAlarmPendingIntent =
            PendingIntent.getBroadcast(INSTANCE, 0, syncAlarmIntent, 0);
        AlarmManager alarmManager = (AlarmManager)INSTANCE.getSystemService(Context.ALARM_SERVICE);

        public SyncedMessageObserver(Handler handler) {
            super(handler);
        }

        @Override
        public void onChange(boolean selfChange) {
            log("SyncedMessage changed: (re)setting alarm for 10s");
            alarmManager.set(AlarmManager.RTC_WAKEUP,
                    System.currentTimeMillis() + 10*SECONDS, syncAlarmPendingIntent);
        }
    }

    private class MessageObserver extends ContentObserver {

        public MessageObserver(Handler handler) {
            super(handler);
        }

        @Override
        public void onChange(boolean selfChange) {
            // A rather blunt instrument here.  But we don't have information about the URI that
            // triggered this, though it must have been an insert
            if (!selfChange) {
                kick(null);
            }
        }
    }

    static public IEmailServiceCallback callback() {
        return sCallbackProxy;
    }

    static public Account getAccountById(long accountId) {
        SyncManager syncManager = INSTANCE;
        if (syncManager != null) {
            AccountList accountList = syncManager.mAccountList;
            synchronized (accountList) {
                return accountList.getById(accountId);
            }
        }
        return null;
    }

    static public String getEasAccountSelector() {
        SyncManager syncManager = INSTANCE;
        if (syncManager != null && syncManager.mAccountObserver != null) {
            return syncManager.mAccountObserver.getAccountKeyWhere();
        }
        return null;
    }

    public class SyncStatus {
        static public final int NOT_RUNNING = 0;
        static public final int DIED = 1;
        static public final int SYNC = 2;
        static public final int IDLE = 3;
    }

    /*package*/ class SyncError {
        int reason;
        boolean fatal = false;
        long holdDelay = 15*SECONDS;
        long holdEndTime = System.currentTimeMillis() + holdDelay;

        SyncError(int _reason, boolean _fatal) {
            reason = _reason;
            fatal = _fatal;
        }

        /**
         * We double the holdDelay from 15 seconds through 4 mins
         */
        void escalate() {
            if (holdDelay < HOLD_DELAY_MAXIMUM) {
                holdDelay *= 2;
            }
            holdEndTime = System.currentTimeMillis() + holdDelay;
        }
    }

    private void logSyncHolds() {
        if (Eas.USER_LOG && !mSyncErrorMap.isEmpty()) {
            log("Sync holds:");
            long time = System.currentTimeMillis();
            synchronized (sSyncLock) {
                for (long mailboxId : mSyncErrorMap.keySet()) {
                    Mailbox m = Mailbox.restoreMailboxWithId(this, mailboxId);
                    if (m == null) {
                        log("Mailbox " + mailboxId + " no longer exists");
                    } else {
                        SyncError error = mSyncErrorMap.get(mailboxId);
                        log("Mailbox " + m.mDisplayName + ", error = " + error.reason
                                + ", fatal = " + error.fatal);
                        if (error.holdEndTime > 0) {
                            log("Hold ends in " + ((error.holdEndTime - time) / 1000) + "s");
                        }
                    }
                }
            }
        }
    }

    /**
     * Release security holds for the specified account
     * @param account the account whose Mailboxes should be released from security hold
     */
    static public void releaseSecurityHold(Account account) {
        SyncManager syncManager = INSTANCE;
        if (syncManager != null) {
            syncManager.releaseSyncHolds(INSTANCE, AbstractSyncService.EXIT_SECURITY_FAILURE,
                    account);
        }
    }

    /**
     * Release a specific type of hold (the reason) for the specified Account; if the account
     * is null, mailboxes from all accounts with the specified hold will be released
     * @param reason the reason for the SyncError (AbstractSyncService.EXIT_XXX)
     * @param account an Account whose mailboxes should be released (or all if null)
     */
    /*package*/ void releaseSyncHolds(Context context, int reason, Account account) {
        releaseSyncHoldsImpl(context, reason, account);
        kick("security release");
    }

    private void releaseSyncHoldsImpl(Context context, int reason, Account account) {
        synchronized(sSyncLock) {
            ArrayList<Long> releaseList = new ArrayList<Long>();
            for (long mailboxId: mSyncErrorMap.keySet()) {
                if (account != null) {
                    Mailbox m = Mailbox.restoreMailboxWithId(context, mailboxId);
                    if (m == null) {
                        releaseList.add(mailboxId);
                    } else if (m.mAccountKey != account.mId) {
                        continue;
                    }
                }
                SyncError error = mSyncErrorMap.get(mailboxId);
                if (error.reason == reason) {
                    releaseList.add(mailboxId);
                }
            }
            for (long mailboxId: releaseList) {
                mSyncErrorMap.remove(mailboxId);
            }
        }
    }

    public class EasSyncStatusObserver implements SyncStatusObserver {
        public void onStatusChanged(int which) {
            // We ignore the argument (we can only get called in one case - when settings change)
            if (INSTANCE != null) {
                checkPIMSyncSettings();
            }
        }
    }

    /**
     * The reconciler (which is called from this listener) can make blocking calls back into
     * the account manager.  So, in this callback we spin up a worker thread to call the
     * reconciler.
     */
    public class EasAccountsUpdatedListener implements OnAccountsUpdateListener {
        public void onAccountsUpdated(android.accounts.Account[] accounts) {
            SyncManager syncManager = INSTANCE;
            if (syncManager != null) {
                syncManager.runAccountReconciler();
            }
        }
    }

    /**
     * Non-blocking call to run the account reconciler.
     * Launches a worker thread, so it may be called from UI thread.
     */
    private void runAccountReconciler() {
        final SyncManager syncManager = this;
        new Thread() {
            @Override
            public void run() {
                android.accounts.Account[] accountMgrList = AccountManager.get(syncManager)
                        .getAccountsByType(Email.EXCHANGE_ACCOUNT_MANAGER_TYPE);
                synchronized (mAccountList) {
                    // Make sure we have an up-to-date sAccountList.  If not (for example, if the
                    // service has been destroyed), we would be reconciling against an empty account
                    // list, which would cause the deletion of all of our accounts
                    if (mAccountObserver != null) {
                        mAccountObserver.onAccountChanged();
                        reconcileAccountsWithAccountManager(syncManager, mAccountList,
                                accountMgrList, false, mResolver);
                    }
                }
            }
        }.start();
    }

    public static void log(String str) {
        log(TAG, str);
    }

    public static void log(String tag, String str) {
        if (Eas.USER_LOG) {
            Log.d(tag, str);
            if (Eas.FILE_LOG) {
                FileLogger.log(tag, str);
            }
        }
    }

    public static void alwaysLog(String str) {
        if (!Eas.USER_LOG) {
            Log.d(TAG, str);
        } else {
            log(str);
        }
    }

    /**
     * EAS requires a unique device id, so that sync is possible from a variety of different
     * devices (e.g. the syncKey is specific to a device)  If we're on an emulator or some other
     * device that doesn't provide one, we can create it as droid<n> where <n> is system time.
     * This would work on a real device as well, but it would be better to use the "real" id if
     * it's available
     */
    static public String getDeviceId() throws IOException {
        return getDeviceId(null);
    }

    static public synchronized String getDeviceId(Context context) throws IOException {
        if (sDeviceId == null) {
            sDeviceId = getDeviceIdInternal(context);
        }
        return sDeviceId;
    }

    static private String getDeviceIdInternal(Context context) throws IOException {
        if (INSTANCE == null && context == null) {
            throw new IOException("No context for getDeviceId");
        } else if (context == null) {
            context = INSTANCE;
        }

        try {
            File f = context.getFileStreamPath("deviceName");
            BufferedReader rdr = null;
            String id;
            if (f.exists() && f.canRead()) {
                rdr = new BufferedReader(new FileReader(f), 128);
                id = rdr.readLine();
                rdr.close();
                return id;
            } else if (f.createNewFile()) {
                BufferedWriter w = new BufferedWriter(new FileWriter(f), 128);
                final String consistentDeviceId = Utility.getConsistentDeviceId(context);
                if (consistentDeviceId != null) {
                    // Use different prefix from random IDs.
                    id = "androidc" + consistentDeviceId;
                } else {
                    id = "android" + System.currentTimeMillis();
                }
                w.write(id);
                w.close();
                return id;
            }
        } catch (IOException e) {
        }
        throw new IOException("Can't get device name");
    }

    @Override
    public IBinder onBind(Intent arg0) {
        return mBinder;
    }

    static public ConnPerRoute sConnPerRoute = new ConnPerRoute() {
        public int getMaxForRoute(HttpRoute route) {
            return 8;
        }
    };

    static public synchronized ClientConnectionManager getClientConnectionManager() {
        if (sClientConnectionManager == null) {
            // After two tries, kill the process.  Most likely, this will happen in the background
            // The service will restart itself after about 5 seconds
            if (sClientConnectionManagerShutdownCount > MAX_CLIENT_CONNECTION_MANAGER_SHUTDOWNS) {
                alwaysLog("Shutting down process to unblock threads");
                Process.killProcess(Process.myPid());
            }
            // Create a registry for our three schemes; http and https will use built-in factories
            SchemeRegistry registry = new SchemeRegistry();
            registry.register(new Scheme("http",
                    PlainSocketFactory.getSocketFactory(), 80));
            registry.register(new Scheme("https", SSLSocketFactory.getSocketFactory(), 443));

            // Use "insecure" socket factory.
            SSLSocketFactory sf = new SSLSocketFactory(SSLUtils.getSSLSocketFactory(true));
            sf.setHostnameVerifier(SSLSocketFactory.ALLOW_ALL_HOSTNAME_VERIFIER);
            // Register the httpts scheme with our factory
            registry.register(new Scheme("httpts", sf, 443));
            // And create a ccm with our registry
            HttpParams params = new BasicHttpParams();
            params.setIntParameter(ConnManagerPNames.MAX_TOTAL_CONNECTIONS, 25);
            params.setParameter(ConnManagerPNames.MAX_CONNECTIONS_PER_ROUTE, sConnPerRoute);
            sClientConnectionManager = new ThreadSafeClientConnManager(params, registry);
        }
        // Null is a valid return result if we get an exception
        return sClientConnectionManager;
    }

    static private synchronized void shutdownConnectionManager() {
        if (sClientConnectionManager != null) {
            alwaysLog("Shutting down ClientConnectionManager");
            sClientConnectionManager.shutdown();
            sClientConnectionManagerShutdownCount++;
            sClientConnectionManager = null;
        }
    }

    public static void stopAccountSyncs(long acctId) {
        SyncManager syncManager = INSTANCE;
        if (syncManager != null) {
            syncManager.stopAccountSyncs(acctId, true);
        }
    }

    private void stopAccountSyncs(long acctId, boolean includeAccountMailbox) {
        synchronized (sSyncLock) {
            List<Long> deletedBoxes = new ArrayList<Long>();
            for (Long mid : mServiceMap.keySet()) {
                Mailbox box = Mailbox.restoreMailboxWithId(this, mid);
                if (box != null) {
                    if (box.mAccountKey == acctId) {
                        if (!includeAccountMailbox &&
                                box.mType == Mailbox.TYPE_EAS_ACCOUNT_MAILBOX) {
                            AbstractSyncService svc = mServiceMap.get(mid);
                            if (svc != null) {
                                svc.stop();
                            }
                            continue;
                        }
                        AbstractSyncService svc = mServiceMap.get(mid);
                        if (svc != null) {
                            svc.stop();
                            Thread t = svc.mThread;
                            if (t != null) {
                                t.interrupt();
                            }
                        }
                        deletedBoxes.add(mid);
                    }
                }
            }
            for (Long mid : deletedBoxes) {
                releaseMailbox(mid);
            }
        }
    }

    static private void reloadFolderListFailed(long accountId) {
        try {
            callback().syncMailboxListStatus(accountId,
                    EmailServiceStatus.ACCOUNT_UNINITIALIZED, 0);
        } catch (RemoteException e1) {
            // Don't care if this fails
        }
    }

    static public void reloadFolderList(Context context, long accountId, boolean force) {
        SyncManager syncManager = INSTANCE;
        if (syncManager == null) return;
        Cursor c = context.getContentResolver().query(Mailbox.CONTENT_URI,
                Mailbox.CONTENT_PROJECTION, MailboxColumns.ACCOUNT_KEY + "=? AND " +
                MailboxColumns.TYPE + "=?",
                new String[] {Long.toString(accountId),
                    Long.toString(Mailbox.TYPE_EAS_ACCOUNT_MAILBOX)}, null);
        try {
            if (c.moveToFirst()) {
                synchronized(sSyncLock) {
                    Mailbox m = new Mailbox().restore(c);
                    Account acct = Account.restoreAccountWithId(context, accountId);
                    if (acct == null) {
                        reloadFolderListFailed(accountId);
                        return;
                    }
                    String syncKey = acct.mSyncKey;
                    // No need to reload the list if we don't have one
                    if (!force && (syncKey == null || syncKey.equals("0"))) {
                        reloadFolderListFailed(accountId);
                        return;
                    }

                    // Change all ping/push boxes to push/hold
                    ContentValues cv = new ContentValues();
                    cv.put(Mailbox.SYNC_INTERVAL, Mailbox.CHECK_INTERVAL_PUSH_HOLD);
                    context.getContentResolver().update(Mailbox.CONTENT_URI, cv,
                            WHERE_PUSH_OR_PING_NOT_ACCOUNT_MAILBOX,
                            new String[] {Long.toString(accountId)});
                    log("Set push/ping boxes to push/hold");

                    long id = m.mId;
                    AbstractSyncService svc = syncManager.mServiceMap.get(id);
                    // Tell the service we're done
                    if (svc != null) {
                        synchronized (svc.getSynchronizer()) {
                            svc.stop();
                        }
                        // Interrupt the thread so that it can stop
                        Thread thread = svc.mThread;
                        thread.setName(thread.getName() + " (Stopped)");
                        thread.interrupt();
                        // Abandon the service
                        syncManager.releaseMailbox(id);
                        // And have it start naturally
                        kick("reload folder list");
                    }
                }
            }
        } finally {
            c.close();
        }
    }

    /**
     * Informs SyncManager that an account has a new folder list; as a result, any existing folder
     * might have become invalid.  Therefore, we act as if the account has been deleted, and then
     * we reinitialize it.
     *
     * @param acctId
     */
    static public void stopNonAccountMailboxSyncsForAccount(long acctId) {
        SyncManager syncManager = INSTANCE;
        if (syncManager != null) {
            syncManager.stopAccountSyncs(acctId, false);
            kick("reload folder list");
        }
    }

    private void acquireWakeLock(long id) {
        synchronized (mWakeLocks) {
            Boolean lock = mWakeLocks.get(id);
            if (lock == null) {
                if (mWakeLock == null) {
                    PowerManager pm = (PowerManager)getSystemService(Context.POWER_SERVICE);
                    mWakeLock = pm.newWakeLock(PowerManager.PARTIAL_WAKE_LOCK, "MAIL_SERVICE");
                    mWakeLock.acquire();
                    //log("+WAKE LOCK ACQUIRED");
                }
                mWakeLocks.put(id, true);
             }
        }
    }

    private void releaseWakeLock(long id) {
        synchronized (mWakeLocks) {
            Boolean lock = mWakeLocks.get(id);
            if (lock != null) {
                mWakeLocks.remove(id);
                if (mWakeLocks.isEmpty()) {
                    if (mWakeLock != null) {
                        mWakeLock.release();
                    }
                    mWakeLock = null;
                    //log("+WAKE LOCK RELEASED");
                } else {
                }
            }
        }
    }

    static public String alarmOwner(long id) {
        if (id == SYNC_MANAGER_ID) {
            return "SyncManager";
        } else {
            String name = Long.toString(id);
            if (Eas.USER_LOG && INSTANCE != null) {
                Mailbox m = Mailbox.restoreMailboxWithId(INSTANCE, id);
                if (m != null) {
                    name = m.mDisplayName + '(' + m.mAccountKey + ')';
                }
            }
            return "Mailbox " + name;
        }
    }

    private void clearAlarm(long id) {
        synchronized (mPendingIntents) {
            PendingIntent pi = mPendingIntents.get(id);
            if (pi != null) {
                AlarmManager alarmManager = (AlarmManager)getSystemService(Context.ALARM_SERVICE);
                alarmManager.cancel(pi);
                //log("+Alarm cleared for " + alarmOwner(id));
                mPendingIntents.remove(id);
            }
        }
    }

    private void setAlarm(long id, long millis) {
        synchronized (mPendingIntents) {
            PendingIntent pi = mPendingIntents.get(id);
            if (pi == null) {
                Intent i = new Intent(this, MailboxAlarmReceiver.class);
                i.putExtra("mailbox", id);
                i.setData(Uri.parse("Box" + id));
                pi = PendingIntent.getBroadcast(this, 0, i, 0);
                mPendingIntents.put(id, pi);

                AlarmManager alarmManager = (AlarmManager)getSystemService(Context.ALARM_SERVICE);
                alarmManager.set(AlarmManager.RTC_WAKEUP, System.currentTimeMillis() + millis, pi);
                //log("+Alarm set for " + alarmOwner(id) + ", " + millis/1000 + "s");
            }
        }
    }

    private void clearAlarms() {
        AlarmManager alarmManager = (AlarmManager)getSystemService(Context.ALARM_SERVICE);
        synchronized (mPendingIntents) {
            for (PendingIntent pi : mPendingIntents.values()) {
                alarmManager.cancel(pi);
            }
            mPendingIntents.clear();
        }
    }

    static public void runAwake(long id) {
        SyncManager syncManager = INSTANCE;
        if (syncManager != null) {
            syncManager.acquireWakeLock(id);
            syncManager.clearAlarm(id);
        }
    }

    static public void runAsleep(long id, long millis) {
        SyncManager syncManager = INSTANCE;
        if (syncManager != null) {
            syncManager.setAlarm(id, millis);
            syncManager.releaseWakeLock(id);
        }
    }

    static public void clearWatchdogAlarm(long id) {
        SyncManager syncManager = INSTANCE;
        if (syncManager != null) {
            syncManager.clearAlarm(id);
        }
    }

    static public void setWatchdogAlarm(long id, long millis) {
        SyncManager syncManager = INSTANCE;
        if (syncManager != null) {
            syncManager.setAlarm(id, millis);
        }
    }

    static public void alert(Context context, final long id) {
        final SyncManager syncManager = INSTANCE;
        checkSyncManagerServiceRunning();
        if (id < 0) {
            kick("ping SyncManager");
        } else if (syncManager == null) {
            context.startService(new Intent(context, SyncManager.class));
        } else {
            final AbstractSyncService service = syncManager.mServiceMap.get(id);
            if (service != null) {
                // Handle alerts in a background thread, as we are typically called from a
                // broadcast receiver, and are therefore running in the UI thread
                String threadName = "SyncManager Alert: ";
                if (service.mMailbox != null) {
                    threadName += service.mMailbox.mDisplayName;
                }
                new Thread(new Runnable() {
                   public void run() {
                       Mailbox m = Mailbox.restoreMailboxWithId(syncManager, id);
                       if (m != null) {
                           // We ignore drafts completely (doesn't sync).  Changes in Outbox are
                           // handled in the checkMailboxes loop, so we can ignore these pings.
                           if (m.mType == Mailbox.TYPE_DRAFTS || m.mType == Mailbox.TYPE_OUTBOX) {
                               String[] args = new String[] {Long.toString(m.mId)};
                               ContentResolver resolver = INSTANCE.mResolver;
                               resolver.delete(Message.DELETED_CONTENT_URI, WHERE_MAILBOX_KEY,
                                       args);
                               resolver.delete(Message.UPDATED_CONTENT_URI, WHERE_MAILBOX_KEY,
                                       args);
                               return;
                           }
                           service.mAccount = Account.restoreAccountWithId(INSTANCE, m.mAccountKey);
                           service.mMailbox = m;
                           // Send the alarm to the sync service
                           if (!service.alarm()) {
                               // A false return means that we were forced to interrupt the thread
                               // In this case, we release the mailbox so that we can start another
                               // thread to do the work
                               log("Alarm failed; releasing mailbox");
                               synchronized(sSyncLock) {
                                   syncManager.releaseMailbox(id);
                               }
                               // Shutdown the connection manager; this should close all of our
                               // sockets and generate IOExceptions all around.
                               SyncManager.shutdownConnectionManager();
                           }
                       }
                    }}, threadName).start();
            }
        }
    }

    /**
     * See if we need to change the syncInterval for any of our PIM mailboxes based on changes
     * to settings in the AccountManager (sync settings).
     * This code is called 1) when SyncManager starts, and 2) when SyncManager is running and there
     * are changes made (this is detected via a SyncStatusObserver)
     */
    private void updatePIMSyncSettings(Account providerAccount, int mailboxType, String authority) {
        ContentValues cv = new ContentValues();
        long mailboxId =
            Mailbox.findMailboxOfType(this, providerAccount.mId, mailboxType);
        // Presumably there is one, but if not, it's ok.  Just move on...
        if (mailboxId != Mailbox.NO_MAILBOX) {
            // Create an AccountManager style Account
            android.accounts.Account acct =
                new android.accounts.Account(providerAccount.mEmailAddress,
                        Email.EXCHANGE_ACCOUNT_MANAGER_TYPE);
            // Get the mailbox; this happens rarely so it's ok to get it all
            Mailbox mailbox = Mailbox.restoreMailboxWithId(this, mailboxId);
            if (mailbox == null) return;
            int syncInterval = mailbox.mSyncInterval;
            // If we're syncable, look further...
            if (ContentResolver.getIsSyncable(acct, authority) > 0) {
                // If we're supposed to sync automatically (push), set to push if it's not
                if (ContentResolver.getSyncAutomatically(acct, authority)) {
                    if (syncInterval == Mailbox.CHECK_INTERVAL_NEVER || syncInterval > 0) {
                        log("Sync for " + mailbox.mDisplayName + " in " + acct.name + ": push");
                        cv.put(MailboxColumns.SYNC_INTERVAL, Mailbox.CHECK_INTERVAL_PUSH);
                    }
                    // If we're NOT supposed to push, and we're not set up that way, change it
                } else if (syncInterval != Mailbox.CHECK_INTERVAL_NEVER) {
                    log("Sync for " + mailbox.mDisplayName + " in " + acct.name + ": manual");
                    cv.put(MailboxColumns.SYNC_INTERVAL, Mailbox.CHECK_INTERVAL_NEVER);
                }
                // If not, set it to never check
            } else if (syncInterval != Mailbox.CHECK_INTERVAL_NEVER) {
                log("Sync for " + mailbox.mDisplayName + " in " + acct.name + ": manual");
                cv.put(MailboxColumns.SYNC_INTERVAL, Mailbox.CHECK_INTERVAL_NEVER);
            }

            // If we've made a change, update the Mailbox, and kick
            if (cv.containsKey(MailboxColumns.SYNC_INTERVAL)) {
                mResolver.update(ContentUris.withAppendedId(Mailbox.CONTENT_URI, mailboxId),
                        cv,null, null);
                kick("sync settings change");
            }
        }
    }

    /**
     * Make our sync settings match those of AccountManager
     */
    private void checkPIMSyncSettings() {
        synchronized (mAccountList) {
            for (Account account : mAccountList) {
                updatePIMSyncSettings(account, Mailbox.TYPE_CONTACTS, ContactsContract.AUTHORITY);
                updatePIMSyncSettings(account, Mailbox.TYPE_CALENDAR, Calendar.AUTHORITY);
            }
        }
    }

    /**
     * Compare our account list (obtained from EmailProvider) with the account list owned by
     * AccountManager.  If there are any orphans (an account in one list without a corresponding
     * account in the other list), delete the orphan, as these must remain in sync.
     *
     * Note that the duplication of account information is caused by the Email application's
     * incomplete integration with AccountManager.
     *
     * This function may not be called from the main/UI thread, because it makes blocking calls
     * into the account manager.
     *
     * @param context The context in which to operate
     * @param cachedEasAccounts the exchange provider accounts to work from
     * @param accountManagerAccounts The account manager accounts to work from
     * @param blockExternalChanges FOR TESTING ONLY - block backups, security changes, etc.
     * @param resolver the content resolver for making provider updates (injected for testability)
     */
    /* package */ static void reconcileAccountsWithAccountManager(Context context,
            List<Account> cachedEasAccounts, android.accounts.Account[] accountManagerAccounts,
            boolean blockExternalChanges, ContentResolver resolver) {
        // First, look through our cached EAS Accounts (from EmailProvider) to make sure there's a
        // corresponding AccountManager account
        boolean accountsDeleted = false;
        for (Account providerAccount: cachedEasAccounts) {
            String providerAccountName = providerAccount.mEmailAddress;
            boolean found = false;
            for (android.accounts.Account accountManagerAccount: accountManagerAccounts) {
                if (accountManagerAccount.name.equalsIgnoreCase(providerAccountName)) {
                    found = true;
                    break;
                }
            }
            if (!found) {
                if ((providerAccount.mFlags & Account.FLAGS_INCOMPLETE) != 0) {
                    log("Account reconciler noticed incomplete account; ignoring");
                    continue;
                }
                // This account has been deleted in the AccountManager!
                alwaysLog("Account deleted in AccountManager; deleting from provider: " +
                        providerAccountName);
                // TODO This will orphan downloaded attachments; need to handle this
                resolver.delete(ContentUris.withAppendedId(Account.CONTENT_URI,
                        providerAccount.mId), null, null);
                accountsDeleted = true;
            }
        }
        // Now, look through AccountManager accounts to make sure we have a corresponding cached EAS
        // account from EmailProvider
        for (android.accounts.Account accountManagerAccount: accountManagerAccounts) {
            String accountManagerAccountName = accountManagerAccount.name;
            boolean found = false;
            for (Account cachedEasAccount: cachedEasAccounts) {
                if (cachedEasAccount.mEmailAddress.equalsIgnoreCase(accountManagerAccountName)) {
                    found = true;
                }
            }
            if (!found) {
                // This account has been deleted from the EmailProvider database
                alwaysLog("Account deleted from provider; deleting from AccountManager: " +
                        accountManagerAccountName);
                // Delete the account
                AccountManagerFuture<Boolean> blockingResult = AccountManager.get(context)
                        .removeAccount(accountManagerAccount, null, null);
                try {
                    // Note: All of the potential errors from removeAccount() are simply logged
                    // here, as there is nothing to actually do about them.
                    blockingResult.getResult();
                } catch (OperationCanceledException e) {
                    Log.w(Email.LOG_TAG, e.toString());
                } catch (AuthenticatorException e) {
                    Log.w(Email.LOG_TAG, e.toString());
                } catch (IOException e) {
                    Log.w(Email.LOG_TAG, e.toString());
                }
                accountsDeleted = true;
            }
        }
        // If we changed the list of accounts, refresh the backup & security settings
        if (!blockExternalChanges && accountsDeleted) {
            AccountBackupRestore.backupAccounts(context);
            SecurityPolicy.getInstance(context).reducePolicies();
            Email.setNotifyUiAccountsChanged(true);
        }
    }

    public class ConnectivityReceiver extends BroadcastReceiver {
        @Override
        public void onReceive(Context context, Intent intent) {
            if (intent.getAction().equals(ConnectivityManager.CONNECTIVITY_ACTION)) {
                Bundle b = intent.getExtras();
                if (b != null) {
                    NetworkInfo a = (NetworkInfo)b.get(ConnectivityManager.EXTRA_NETWORK_INFO);
                    String info = "Connectivity alert for " + a.getTypeName();
                    State state = a.getState();
                    if (state == State.CONNECTED) {
                        info += " CONNECTED";
                        log(info);
                        synchronized (sConnectivityLock) {
                            sConnectivityLock.notifyAll();
                        }
                        kick("connected");
                    } else if (state == State.DISCONNECTED) {
                        info += " DISCONNECTED";
                        log(info);
                        kick("disconnected");
                    }
                }
            } else if (intent.getAction().equals(
                    ConnectivityManager.ACTION_BACKGROUND_DATA_SETTING_CHANGED)) {
                ConnectivityManager cm = (ConnectivityManager)SyncManager.this
                    .getSystemService(Context.CONNECTIVITY_SERVICE);
                mBackgroundData = cm.getBackgroundDataSetting();
                // If background data is now on, we want to kick SyncManager
                if (mBackgroundData) {
                    kick("background data on");
                    log("Background data on; restart syncs");
                // Otherwise, stop all syncs
                } else {
                    log("Background data off: stop all syncs");
                    synchronized (mAccountList) {
                        for (Account account : mAccountList)
                            SyncManager.stopAccountSyncs(account.mId);
                    }
                }
            }
        }
    }

    /**
     * Starts a service thread and enters it into the service map
     * This is the point of instantiation of all sync threads
     * @param service the service to start
     * @param m the Mailbox on which the service will operate
     */
    private void startServiceThread(AbstractSyncService service, Mailbox m) {
        if (m == null) return;
        synchronized (sSyncLock) {
            String mailboxName = m.mDisplayName;
            String accountName = service.mAccount.mDisplayName;
            Thread thread = new Thread(service, mailboxName + "(" + accountName + ")");
            log("Starting thread for " + mailboxName + " in account " + accountName);
            thread.start();
            mServiceMap.put(m.mId, service);
            runAwake(m.mId);
            if ((m.mServerId != null) && !m.mServerId.startsWith(Eas.ACCOUNT_MAILBOX_PREFIX)) {
                stopPing(m.mAccountKey);
            }
        }
    }

    /**
     * Stop any ping in progress for the given account
     * @param accountId
     */
    private void stopPing(long accountId) {
        // Go through our active mailboxes looking for the right one
        synchronized (sSyncLock) {
            for (long mailboxId: mServiceMap.keySet()) {
                Mailbox m = Mailbox.restoreMailboxWithId(this, mailboxId);
                if (m != null) {
                    String serverId = m.mServerId;
                    if (m.mAccountKey == accountId && serverId != null &&
                            serverId.startsWith(Eas.ACCOUNT_MAILBOX_PREFIX)) {
                        // Here's our account mailbox; reset him (stopping pings)
                        AbstractSyncService svc = mServiceMap.get(mailboxId);
                        svc.reset();
                    }
                }
            }
        }
    }

    private void requestSync(Mailbox m, int reason, Request req) {
        // Don't sync if there's no connectivity
        if (sConnectivityHold || (m == null) || sStop) return;
        synchronized (sSyncLock) {
            Account acct = Account.restoreAccountWithId(this, m.mAccountKey);
            if (acct != null) {
                // Always make sure there's not a running instance of this service
                AbstractSyncService service = mServiceMap.get(m.mId);
                if (service == null) {
                    service = new EasSyncService(this, m);
                    if (!((EasSyncService)service).mIsValid) return;
                    service.mSyncReason = reason;
                    if (req != null) {
                        service.addRequest(req);
                    }
                    startServiceThread(service, m);
                }
            }
        }
    }

    private void stopServiceThreads() {
        synchronized (sSyncLock) {
            ArrayList<Long> toStop = new ArrayList<Long>();

            // Keep track of which services to stop
            for (Long mailboxId : mServiceMap.keySet()) {
                toStop.add(mailboxId);
            }

            // Shut down all of those running services
            for (Long mailboxId : toStop) {
                AbstractSyncService svc = mServiceMap.get(mailboxId);
                if (svc != null) {
                    log("Stopping " + svc.mAccount.mDisplayName + '/' + svc.mMailbox.mDisplayName);
                    svc.stop();
                    if (svc.mThread != null) {
                        svc.mThread.interrupt();
                    }
                }
                releaseWakeLock(mailboxId);
            }
        }
    }

    private void waitForConnectivity() {
        boolean waiting = false;
        ConnectivityManager cm =
            (ConnectivityManager)this.getSystemService(Context.CONNECTIVITY_SERVICE);
        while (!sStop) {
            NetworkInfo info = cm.getActiveNetworkInfo();
            if (info != null) {
                // We're done if there's an active network
                if (waiting) {
                    // If we've been waiting, release any I/O error holds
                    releaseSyncHolds(this, AbstractSyncService.EXIT_IO_ERROR, null);
                    // And log what's still being held
                    logSyncHolds();
                }
                return;
            } else {
                // If this is our first time through the loop, shut down running service threads
                if (!waiting) {
                    waiting = true;
                    stopServiceThreads();
                }
                // Wait until a network is connected (or 10 mins), but let the device sleep
                // We'll set an alarm just in case we don't get notified (bugs happen)
                synchronized (sConnectivityLock) {
                    runAsleep(SYNC_MANAGER_ID, CONNECTIVITY_WAIT_TIME+5*SECONDS);
                    try {
                        log("Connectivity lock...");
                        sConnectivityHold = true;
                        sConnectivityLock.wait(CONNECTIVITY_WAIT_TIME);
                        log("Connectivity lock released...");
                    } catch (InterruptedException e) {
                        // This is fine; we just go around the loop again
                    } finally {
                        sConnectivityHold = false;
                    }
                    runAwake(SYNC_MANAGER_ID);
                }
            }
        }
    }

    /**
     * Note that there are two ways the EAS SyncManager service can be created:
     *
     * 1) as a background service instantiated via startService (which happens on boot, when the
     * first EAS account is created, etc), in which case the service thread is spun up, mailboxes
     * sync, etc. and
     * 2) to execute an RPC call from the UI, in which case the background service will already be
     * running most of the time (unless we're creating a first EAS account)
     *
     * If the running background service detects that there are no EAS accounts (on boot, if none
     * were created, or afterward if the last remaining EAS account is deleted), it will call
     * stopSelf() to terminate operation.
     *
     * The goal is to ensure that the background service is running at all times when there is at
     * least one EAS account in existence
     *
     * Because there are edge cases in which our process can crash (typically, this has been seen
     * in UI crashes, ANR's, etc.), it's possible for the UI to start up again without the
     * background service having been started.  We explicitly try to start the service in Welcome
     * (to handle the case of the app having been reloaded).  We also start the service on any
     * startSync call (if it isn't already running)
     */
    @Override
    public void onCreate() {
        synchronized (sSyncLock) {
            alwaysLog("!!! EAS SyncManager, onCreate");
            // If we're in the process of shutting down, try again in 5 seconds
            if (sStop) {
                setAlarm(SYNC_MANAGER_SERVICE_ID, 5*SECONDS);
                return;
            }
            if (sDeviceId == null) {
                try {
                    getDeviceId(this);
                } catch (IOException e) {
                    // We can't run in this situation
                    throw new RuntimeException();
                }
            }
            // Run the reconciler and clean up any mismatched accounts - if we weren't running when
            // accounts were deleted, it won't have been called.
            runAccountReconciler();
<<<<<<< HEAD

            /*
             * Added this section due to error in 2.3 base framework.  Since this won't
             * be fixed any time soon, I'm resorting to starting the thread here!!  Lame,
             * but it will get things going again!!  More details below, so keep reading...
             *
             * http://groups.google.com/group/android-developers/browse_thread/thread/d87fb390c13d141d/52f7154ab49f229
             * (see first comment #26: Dianne Hackborn Feb 28, 2011 7:35pm)
             *
             * See comment 26 from Dianne Hackborn):
             *   Okay, this did indeed break in 2.3.  The change was from August of last
             *   year.  This is the change that broke it:
             *
             *   http://android.git.kernel.org/?p=platform/frameworks/base.git;a=commit;h=5474b0f8603ee66413c3e44600ca46f162f3089e
             *
             *   In particular this change here:
             *   -                if (si.intent == null && N > 1) {
             *   +                if (si.intent == null) {
             *
             *   I'll get this fixed in the next platform update (post-Android 3.0);
             *   unfortunately this code has been out in the source tree for a while, and in
             *   a couple releases now, so we'll need to live with the broken behavior on
             *   those versions.  The service will still have its onCreate() called so you
             *   can do work there.
             *   
             * A few comments down, Dianne suggests that the appropriate workaround
             * is to post an Intent, thereby allowing the onStartCommand() to be called.
             * A further suggestion by another Marc (Upstream Issue 14466) is to simply
             * call startService(Intent) to get the onStartCommand(Intent,int,int) to
             * be called explicitly.
             */
=======
            // Work around framework bug in which a call to onStartCommand is not guaranteed unless
            // there is a posted Intent
>>>>>>> f39645cc
            startService(new Intent(this, SyncManager.class));
        }
    }

    @Override
    public int onStartCommand(Intent intent, int flags, int startId) {
        synchronized (sSyncLock) {
            alwaysLog("!!! EAS SyncManager, onStartCommand");
            // Restore accounts, if it has not happened already
            AccountBackupRestore.restoreAccountsIfNeeded(this);
            maybeStartSyncManagerThread();
            if (sServiceThread == null) {
                alwaysLog("!!! EAS SyncManager, stopping self");
                stopSelf();
            }
            return Service.START_STICKY;
        }
    }

    @Override
    public void onDestroy() {
        synchronized(sSyncLock) {
            alwaysLog("!!! EAS SyncManager, onDestroy");
            // Stop the sync manager thread and return
            synchronized (sSyncLock) {
                if (sServiceThread != null) {
                    sStop = true;
                    sServiceThread.interrupt();
                }
            }
        }
    }

    void maybeStartSyncManagerThread() {
        // Start our thread...
        // See if there are any EAS accounts; otherwise, just go away
        if (EmailContent.count(this, HostAuth.CONTENT_URI, WHERE_PROTOCOL_EAS, null) > 0) {
            if (sServiceThread == null || !sServiceThread.isAlive()) {
                log(sServiceThread == null ? "Starting thread..." : "Restarting thread...");
                sServiceThread = new Thread(this, "SyncManager");
                INSTANCE = this;
                sServiceThread.start();
            }
        }
    }

    /**
     * Start up the SyncManager service if it's not already running
     * This is a stopgap for cases in which SyncManager died (due to a crash somewhere in
     * com.android.email) and hasn't been restarted. See the comment for onCreate for details
     */
    static void checkSyncManagerServiceRunning() {
        SyncManager syncManager = INSTANCE;
        if (syncManager == null) return;
        if (sServiceThread == null) {
            alwaysLog("!!! checkSyncManagerServiceRunning; starting service...");
            syncManager.startService(new Intent(syncManager, SyncManager.class));
        }
    }

    public void run() {
        sStop = false;
        alwaysLog("!!! SyncManager thread running");
        // If we're really debugging, turn on all logging
        if (Eas.DEBUG) {
            Eas.USER_LOG = true;
            Eas.PARSER_LOG = true;
            Eas.FILE_LOG = true;
        }

        // If we need to wait for the debugger, do so
        if (Eas.WAIT_DEBUG) {
            Debug.waitForDebugger();
        }

        // Synchronize here to prevent a shutdown from happening while we initialize our observers
        // and receivers
        synchronized (sSyncLock) {
            if (INSTANCE != null) {
                mResolver = getContentResolver();

                // Set up our observers; we need them to know when to start/stop various syncs based
                // on the insert/delete/update of mailboxes and accounts
                // We also observe synced messages to trigger upsyncs at the appropriate time
                mAccountObserver = new AccountObserver(mHandler);
                mResolver.registerContentObserver(Account.CONTENT_URI, true, mAccountObserver);
                mMailboxObserver = new MailboxObserver(mHandler);
                mResolver.registerContentObserver(Mailbox.CONTENT_URI, false, mMailboxObserver);
                mSyncedMessageObserver = new SyncedMessageObserver(mHandler);
                mResolver.registerContentObserver(Message.SYNCED_CONTENT_URI, true,
                        mSyncedMessageObserver);
                mMessageObserver = new MessageObserver(mHandler);
                mResolver.registerContentObserver(Message.CONTENT_URI, true, mMessageObserver);
                mSyncStatusObserver = new EasSyncStatusObserver();
                mStatusChangeListener =
                    ContentResolver.addStatusChangeListener(
                            ContentResolver.SYNC_OBSERVER_TYPE_SETTINGS, mSyncStatusObserver);

                // Set up our observer for AccountManager
                mAccountsUpdatedListener = new EasAccountsUpdatedListener();
                AccountManager.get(getApplication()).addOnAccountsUpdatedListener(
                        mAccountsUpdatedListener, mHandler, true);

                // Set up receivers for connectivity and background data setting
                mConnectivityReceiver = new ConnectivityReceiver();
                registerReceiver(mConnectivityReceiver, new IntentFilter(
                        ConnectivityManager.CONNECTIVITY_ACTION));

                mBackgroundDataSettingReceiver = new ConnectivityReceiver();
                registerReceiver(mBackgroundDataSettingReceiver, new IntentFilter(
                        ConnectivityManager.ACTION_BACKGROUND_DATA_SETTING_CHANGED));
                // Save away the current background data setting; we'll keep track of it with the
                // receiver we just registered
                ConnectivityManager cm = (ConnectivityManager)getSystemService(
                        Context.CONNECTIVITY_SERVICE);
                mBackgroundData = cm.getBackgroundDataSetting();

                // See if any settings have changed while we weren't running...
                checkPIMSyncSettings();
            }
        }

        try {
            // Loop indefinitely until we're shut down
            while (!sStop) {
                runAwake(SYNC_MANAGER_ID);
                waitForConnectivity();
                mNextWaitReason = "Heartbeat";
                long nextWait = checkMailboxes();
                try {
                    synchronized (this) {
                        if (!mKicked) {
                            if (nextWait < 0) {
                                log("Negative wait? Setting to 1s");
                                nextWait = 1*SECONDS;
                            }
                            if (nextWait > 10*SECONDS) {
                                log("Next awake in " + nextWait / 1000 + "s: " + mNextWaitReason);
                                runAsleep(SYNC_MANAGER_ID, nextWait + (3*SECONDS));
                            }
                            wait(nextWait);
                        }
                    }
                } catch (InterruptedException e) {
                    // Needs to be caught, but causes no problem
                    log("SyncManager interrupted");
                } finally {
                    synchronized (this) {
                        if (mKicked) {
                            //log("Wait deferred due to kick");
                            mKicked = false;
                        }
                    }
                }
            }
            log("Shutdown requested");
        } catch (RuntimeException e) {
            Log.e(TAG, "RuntimeException in SyncManager", e);
            throw e;
        } finally {
            shutdown();
        }
    }

    private void shutdown() {
        synchronized (sSyncLock) {
            // If INSTANCE is null, we've already been shut down
            if (INSTANCE != null) {
                log("SyncManager shutting down...");

                // Stop our running syncs
                stopServiceThreads();

                // Stop receivers
                if (mConnectivityReceiver != null) {
                    unregisterReceiver(mConnectivityReceiver);
                }
                if (mBackgroundDataSettingReceiver != null) {
                    unregisterReceiver(mBackgroundDataSettingReceiver);
                }

                // Unregister observers
                ContentResolver resolver = getContentResolver();
                if (mSyncedMessageObserver != null) {
                    resolver.unregisterContentObserver(mSyncedMessageObserver);
                    mSyncedMessageObserver = null;
                }
                if (mMessageObserver != null) {
                    resolver.unregisterContentObserver(mMessageObserver);
                    mMessageObserver = null;
                }
                if (mAccountObserver != null) {
                    resolver.unregisterContentObserver(mAccountObserver);
                    mAccountObserver = null;
                }
                if (mMailboxObserver != null) {
                    resolver.unregisterContentObserver(mMailboxObserver);
                    mMailboxObserver = null;
                }
                unregisterCalendarObservers();

                // Remove account listener (registered with AccountManager)
                if (mAccountsUpdatedListener != null) {
                    AccountManager.get(this).removeOnAccountsUpdatedListener(
                            mAccountsUpdatedListener);
                    mAccountsUpdatedListener = null;
                }

                // Remove the sync status change listener (and null out the observer)
                if (mStatusChangeListener != null) {
                    ContentResolver.removeStatusChangeListener(mStatusChangeListener);
                    mStatusChangeListener = null;
                    mSyncStatusObserver = null;
                }

                // Clear pending alarms and associated Intents
                clearAlarms();

                // Release our wake lock, if we have one
                synchronized (mWakeLocks) {
                    if (mWakeLock != null) {
                        mWakeLock.release();
                        mWakeLock = null;
                    }
                }

                INSTANCE = null;
                sServiceThread = null;
                sStop = false;
                log("Goodbye");
            }
        }
    }

    private void releaseMailbox(long mailboxId) {
        mServiceMap.remove(mailboxId);
        releaseWakeLock(mailboxId);
    }

    private long checkMailboxes () {
        // First, see if any running mailboxes have been deleted
        ArrayList<Long> deletedMailboxes = new ArrayList<Long>();
        synchronized (sSyncLock) {
            for (long mailboxId: mServiceMap.keySet()) {
                Mailbox m = Mailbox.restoreMailboxWithId(this, mailboxId);
                if (m == null) {
                    deletedMailboxes.add(mailboxId);
                }
            }
            // If so, stop them or remove them from the map
            for (Long mailboxId: deletedMailboxes) {
                AbstractSyncService svc = mServiceMap.get(mailboxId);
                if (svc == null || svc.mThread == null) {
                    releaseMailbox(mailboxId);
                    continue;
                } else {
                    boolean alive = svc.mThread.isAlive();
                    log("Deleted mailbox: " + svc.mMailboxName);
                    if (alive) {
                        stopManualSync(mailboxId);
                    } else {
                        log("Removing from serviceMap");
                        releaseMailbox(mailboxId);
                    }
                }
            }
        }

        long nextWait = SYNC_MANAGER_HEARTBEAT_TIME;
        long now = System.currentTimeMillis();

        // Start up threads that need it; use a query which finds eas mailboxes where the
        // the sync interval is not "never".  This is the set of mailboxes that we control
        if (mAccountObserver == null) {
            log("mAccountObserver null; service died??");
            return nextWait;
        }
        Cursor c = getContentResolver().query(Mailbox.CONTENT_URI, Mailbox.CONTENT_PROJECTION,
                mAccountObserver.getSyncableEasMailboxWhere(), null, null);

        // Contacts/Calendar obey this setting from ContentResolver
        // Mail is on its own schedule
        boolean masterAutoSync = ContentResolver.getMasterSyncAutomatically();
        try {
            while (c.moveToNext()) {
                long mid = c.getLong(Mailbox.CONTENT_ID_COLUMN);
                AbstractSyncService service = null;
                synchronized (sSyncLock) {
                    service = mServiceMap.get(mid);
                }
                if (service == null) {
                    // We handle a few types of mailboxes specially
                    int type = c.getInt(Mailbox.CONTENT_TYPE_COLUMN);

                    // If background data is off, we only sync Outbox
                    // Manual syncs are initiated elsewhere, so they will continue to be respected
                    if (!mBackgroundData && type != Mailbox.TYPE_OUTBOX) {
                        continue;
                    }

                    if (type == Mailbox.TYPE_CONTACTS || type == Mailbox.TYPE_CALENDAR) {
                        // We don't sync these automatically if master auto sync is off
                        if (!masterAutoSync) {
                            continue;
                        }
                        // Get the right authority for the mailbox
                        String authority;
                        Account account =
                            getAccountById(c.getInt(Mailbox.CONTENT_ACCOUNT_KEY_COLUMN));
                        if (account != null) {
                            if (type == Mailbox.TYPE_CONTACTS) {
                                authority = ContactsContract.AUTHORITY;
                            } else {
                                authority = Calendar.AUTHORITY;
                                if (!mCalendarObservers.containsKey(account.mId)){
                                    // Make sure we have an observer for this Calendar, as
                                    // we need to be able to detect sync state changes, sigh
                                    registerCalendarObserver(account);
                                }
                            }
                            android.accounts.Account a =
                                new android.accounts.Account(account.mEmailAddress,
                                        Email.EXCHANGE_ACCOUNT_MANAGER_TYPE);
                            // See if "sync automatically" is set; if not, punt
                            if (!ContentResolver.getSyncAutomatically(a, authority)) {
                                continue;
                            // See if the calendar is enabled; if not, punt
                            } else if ((type == Mailbox.TYPE_CALENDAR) &&
                                    !isCalendarEnabled(account.mId)) {
                                continue;
                            }
                        }
                    } else if (type == Mailbox.TYPE_TRASH) {
                        continue;
                    }

                    // Check whether we're in a hold (temporary or permanent)
                    SyncError syncError = mSyncErrorMap.get(mid);
                    if (syncError != null) {
                        // Nothing we can do about fatal errors
                        if (syncError.fatal) continue;
                        if (now < syncError.holdEndTime) {
                            // If release time is earlier than next wait time,
                            // move next wait time up to the release time
                            if (syncError.holdEndTime < now + nextWait) {
                                nextWait = syncError.holdEndTime - now;
                                mNextWaitReason = "Release hold";
                            }
                            continue;
                        } else {
                            // Keep the error around, but clear the end time
                            syncError.holdEndTime = 0;
                        }
                    }

                    // Otherwise, we use the sync interval
                    long interval = c.getInt(Mailbox.CONTENT_SYNC_INTERVAL_COLUMN);
                    if (interval == Mailbox.CHECK_INTERVAL_PUSH) {
                        Mailbox m = EmailContent.getContent(c, Mailbox.class);
                        requestSync(m, SYNC_PUSH, null);
                    } else if (type == Mailbox.TYPE_OUTBOX) {
                        int cnt = EmailContent.count(this, Message.CONTENT_URI,
                                EasOutboxService.MAILBOX_KEY_AND_NOT_SEND_FAILED,
                                new String[] {Long.toString(mid)});
                        if (cnt > 0) {
                            Mailbox m = EmailContent.getContent(c, Mailbox.class);
                            startServiceThread(new EasOutboxService(this, m), m);
                        }
                    } else if (interval > 0 && interval <= ONE_DAY_MINUTES) {
                        long lastSync = c.getLong(Mailbox.CONTENT_SYNC_TIME_COLUMN);
                        long sinceLastSync = now - lastSync;
                        if (sinceLastSync < 0) {
                            log("WHOA! lastSync in the future for mailbox: " + mid);
                            sinceLastSync = interval*MINUTES;
                        }
                        long toNextSync = interval*MINUTES - sinceLastSync;
                        String name = c.getString(Mailbox.CONTENT_DISPLAY_NAME_COLUMN);
                        if (toNextSync <= 0) {
                            Mailbox m = EmailContent.getContent(c, Mailbox.class);
                            requestSync(m, SYNC_SCHEDULED, null);
                        } else if (toNextSync < nextWait) {
                            nextWait = toNextSync;
                            if (Eas.USER_LOG) {
                                log("Next sync for " + name + " in " + nextWait/1000 + "s");
                            }
                            mNextWaitReason = "Scheduled sync, " + name;
                        } else if (Eas.USER_LOG) {
                            log("Next sync for " + name + " in " + toNextSync/1000 + "s");
                        }
                    }
                } else {
                    Thread thread = service.mThread;
                    // Look for threads that have died and remove them from the map
                    if (thread != null && !thread.isAlive()) {
                        if (Eas.USER_LOG) {
                            log("Dead thread, mailbox released: " +
                                    c.getString(Mailbox.CONTENT_DISPLAY_NAME_COLUMN));
                        }
                        releaseMailbox(mid);
                        // Restart this if necessary
                        if (nextWait > 3*SECONDS) {
                            nextWait = 3*SECONDS;
                            mNextWaitReason = "Clean up dead thread(s)";
                        }
                    } else {
                        long requestTime = service.mRequestTime;
                        if (requestTime > 0) {
                            long timeToRequest = requestTime - now;
                            if (timeToRequest <= 0) {
                                service.mRequestTime = 0;
                                service.alarm();
                            } else if (requestTime > 0 && timeToRequest < nextWait) {
                                if (timeToRequest < 11*MINUTES) {
                                    nextWait = timeToRequest < 250 ? 250 : timeToRequest;
                                    mNextWaitReason = "Sync data change";
                                } else {
                                    log("Illegal timeToRequest: " + timeToRequest);
                                }
                            }
                        }
                    }
                }
            }
        } finally {
            c.close();
        }
        return nextWait;
    }

    static public void serviceRequest(long mailboxId, int reason) {
        serviceRequest(mailboxId, 5*SECONDS, reason);
    }

    static public void serviceRequest(long mailboxId, long ms, int reason) {
        SyncManager syncManager = INSTANCE;
        if (syncManager == null) return;
        Mailbox m = Mailbox.restoreMailboxWithId(syncManager, mailboxId);
        // Never allow manual start of Drafts or Outbox via serviceRequest
        if (m == null || m.mType == Mailbox.TYPE_DRAFTS || m.mType == Mailbox.TYPE_OUTBOX) {
            log("Ignoring serviceRequest for drafts/outbox/null mailbox");
            return;
        }
        try {
            AbstractSyncService service = syncManager.mServiceMap.get(mailboxId);
            if (service != null) {
                service.mRequestTime = System.currentTimeMillis() + ms;
                kick("service request");
            } else {
                startManualSync(mailboxId, reason, null);
            }
        } catch (Exception e) {
            e.printStackTrace();
        }
    }

    static public void serviceRequestImmediate(long mailboxId) {
        SyncManager syncManager = INSTANCE;
        if (syncManager == null) return;
        AbstractSyncService service = syncManager.mServiceMap.get(mailboxId);
        if (service != null) {
            service.mRequestTime = System.currentTimeMillis();
            Mailbox m = Mailbox.restoreMailboxWithId(syncManager, mailboxId);
            if (m != null) {
                service.mAccount = Account.restoreAccountWithId(syncManager, m.mAccountKey);
                service.mMailbox = m;
                kick("service request immediate");
            }
        }
    }

    static public void sendMessageRequest(Request req) {
        SyncManager syncManager = INSTANCE;
        if (syncManager == null) return;
        Message msg = Message.restoreMessageWithId(syncManager, req.mMessageId);
        if (msg == null) {
            return;
        }
        long mailboxId = msg.mMailboxKey;
        AbstractSyncService service = syncManager.mServiceMap.get(mailboxId);

        if (service == null) {
            service = startManualSync(mailboxId, SYNC_SERVICE_PART_REQUEST, req);
            kick("part request");
        } else {
            service.addRequest(req);
        }
    }

    /**
     * Determine whether a given Mailbox can be synced, i.e. is not already syncing and is not in
     * an error state
     *
     * @param mailboxId
     * @return whether or not the Mailbox is available for syncing (i.e. is a valid push target)
     */
    static public int pingStatus(long mailboxId) {
        SyncManager syncManager = INSTANCE;
        if (syncManager == null) return PING_STATUS_OK;
        // Already syncing...
        if (syncManager.mServiceMap.get(mailboxId) != null) {
            return PING_STATUS_RUNNING;
        }
        // No errors or a transient error, don't ping...
        SyncError error = syncManager.mSyncErrorMap.get(mailboxId);
        if (error != null) {
            if (error.fatal) {
                return PING_STATUS_UNABLE;
            } else if (error.holdEndTime > 0) {
                return PING_STATUS_WAITING;
            }
        }
        return PING_STATUS_OK;
    }

    static public AbstractSyncService startManualSync(long mailboxId, int reason, Request req) {
        SyncManager syncManager = INSTANCE;
        if (syncManager == null) return null;
        synchronized (sSyncLock) {
            if (syncManager.mServiceMap.get(mailboxId) == null) {
                syncManager.mSyncErrorMap.remove(mailboxId);
                Mailbox m = Mailbox.restoreMailboxWithId(syncManager, mailboxId);
                if (m != null) {
                    log("Starting sync for " + m.mDisplayName);
                    syncManager.requestSync(m, reason, req);
                }
            }
        }
        return syncManager.mServiceMap.get(mailboxId);
    }

    // DO NOT CALL THIS IN A LOOP ON THE SERVICEMAP
    static private void stopManualSync(long mailboxId) {
        SyncManager syncManager = INSTANCE;
        if (syncManager == null) return;
        synchronized (sSyncLock) {
            AbstractSyncService svc = syncManager.mServiceMap.get(mailboxId);
            if (svc != null) {
                log("Stopping sync for " + svc.mMailboxName);
                svc.stop();
                svc.mThread.interrupt();
                syncManager.releaseWakeLock(mailboxId);
            }
        }
    }

    /**
     * Wake up SyncManager to check for mailboxes needing service
     */
    static public void kick(String reason) {
       SyncManager syncManager = INSTANCE;
       if (syncManager != null) {
            synchronized (syncManager) {
                //INSTANCE.log("Kick: " + reason);
                syncManager.mKicked = true;
                syncManager.notify();
            }
        }
        if (sConnectivityLock != null) {
            synchronized (sConnectivityLock) {
                sConnectivityLock.notify();
            }
        }
    }

    static public void accountUpdated(long acctId) {
        SyncManager syncManager = INSTANCE;
        if (syncManager == null) return;
        synchronized (sSyncLock) {
            for (AbstractSyncService svc : syncManager.mServiceMap.values()) {
                if (svc.mAccount.mId == acctId) {
                    svc.mAccount = Account.restoreAccountWithId(syncManager, acctId);
                }
            }
        }
    }

    /**
     * Tell SyncManager to remove the mailbox from the map of mailboxes with sync errors
     * @param mailboxId the id of the mailbox
     */
    static public void removeFromSyncErrorMap(long mailboxId) {
        SyncManager syncManager = INSTANCE;
        if (syncManager == null) return;
        synchronized(sSyncLock) {
            syncManager.mSyncErrorMap.remove(mailboxId);
        }
    }

    /**
     * Sent by services indicating that their thread is finished; action depends on the exitStatus
     * of the service.
     *
     * @param svc the service that is finished
     */
    static public void done(AbstractSyncService svc) {
        SyncManager syncManager = INSTANCE;
        if (syncManager == null) return;
        synchronized(sSyncLock) {
            long mailboxId = svc.mMailboxId;
            HashMap<Long, SyncError> errorMap = syncManager.mSyncErrorMap;
            SyncError syncError = errorMap.get(mailboxId);
            syncManager.releaseMailbox(mailboxId);
            int exitStatus = svc.mExitStatus;
            switch (exitStatus) {
                case AbstractSyncService.EXIT_DONE:
                    if (!svc.mRequests.isEmpty()) {
                        // TODO Handle this case
                    }
                    errorMap.remove(mailboxId);
                    // If we've had a successful sync, clear the shutdown count
                    synchronized (SyncManager.class) {
                        sClientConnectionManagerShutdownCount = 0;
                    }
                    break;
                // I/O errors get retried at increasing intervals
                case AbstractSyncService.EXIT_IO_ERROR:
                    Mailbox m = Mailbox.restoreMailboxWithId(syncManager, mailboxId);
                    if (m == null) return;
                    if (syncError != null) {
                        syncError.escalate();
                        log(m.mDisplayName + " held for " + syncError.holdDelay + "ms");
                    } else {
                        errorMap.put(mailboxId, syncManager.new SyncError(exitStatus, false));
                        log(m.mDisplayName + " added to syncErrorMap, hold for 15s");
                    }
                    break;
                // These errors are not retried automatically
                case AbstractSyncService.EXIT_SECURITY_FAILURE:
                case AbstractSyncService.EXIT_LOGIN_FAILURE:
                case AbstractSyncService.EXIT_EXCEPTION:
                    errorMap.put(mailboxId, syncManager.new SyncError(exitStatus, true));
                    break;
            }
            kick("sync completed");
        }
    }

    /**
     * Given the status string from a Mailbox, return the type code for the last sync
     * @param status the syncStatus column of a Mailbox
     * @return
     */
    static public int getStatusType(String status) {
        if (status == null) {
            return -1;
        } else {
            return status.charAt(STATUS_TYPE_CHAR) - '0';
        }
    }

    /**
     * Given the status string from a Mailbox, return the change count for the last sync
     * The change count is the number of adds + deletes + changes in the last sync
     * @param status the syncStatus column of a Mailbox
     * @return
     */
    static public int getStatusChangeCount(String status) {
        try {
            String s = status.substring(STATUS_CHANGE_COUNT_OFFSET);
            return Integer.parseInt(s);
        } catch (RuntimeException e) {
            return -1;
        }
    }

    static public Context getContext() {
        return INSTANCE;
    }
}<|MERGE_RESOLUTION|>--- conflicted
+++ resolved
@@ -1773,42 +1773,8 @@
             // Run the reconciler and clean up any mismatched accounts - if we weren't running when
             // accounts were deleted, it won't have been called.
             runAccountReconciler();
-<<<<<<< HEAD
-
-            /*
-             * Added this section due to error in 2.3 base framework.  Since this won't
-             * be fixed any time soon, I'm resorting to starting the thread here!!  Lame,
-             * but it will get things going again!!  More details below, so keep reading...
-             *
-             * http://groups.google.com/group/android-developers/browse_thread/thread/d87fb390c13d141d/52f7154ab49f229
-             * (see first comment #26: Dianne Hackborn Feb 28, 2011 7:35pm)
-             *
-             * See comment 26 from Dianne Hackborn):
-             *   Okay, this did indeed break in 2.3.  The change was from August of last
-             *   year.  This is the change that broke it:
-             *
-             *   http://android.git.kernel.org/?p=platform/frameworks/base.git;a=commit;h=5474b0f8603ee66413c3e44600ca46f162f3089e
-             *
-             *   In particular this change here:
-             *   -                if (si.intent == null && N > 1) {
-             *   +                if (si.intent == null) {
-             *
-             *   I'll get this fixed in the next platform update (post-Android 3.0);
-             *   unfortunately this code has been out in the source tree for a while, and in
-             *   a couple releases now, so we'll need to live with the broken behavior on
-             *   those versions.  The service will still have its onCreate() called so you
-             *   can do work there.
-             *   
-             * A few comments down, Dianne suggests that the appropriate workaround
-             * is to post an Intent, thereby allowing the onStartCommand() to be called.
-             * A further suggestion by another Marc (Upstream Issue 14466) is to simply
-             * call startService(Intent) to get the onStartCommand(Intent,int,int) to
-             * be called explicitly.
-             */
-=======
             // Work around framework bug in which a call to onStartCommand is not guaranteed unless
             // there is a posted Intent
->>>>>>> f39645cc
             startService(new Intent(this, SyncManager.class));
         }
     }
