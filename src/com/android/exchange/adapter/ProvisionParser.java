--- conflicted
+++ resolved
@@ -65,17 +65,12 @@
         int passwordMode = PolicySet.PASSWORD_MODE_NONE;
         int maxPasswordFails = 0;
         int maxScreenLockTime = 0;
-<<<<<<< HEAD
         int passwordExpiration = 0;
         int passwordHistory = 0;
         int passwordComplexChars = 0;
-        boolean canSupport = true;
-=======
         boolean supported = true;
->>>>>>> 2cb5acc5
 
         while (nextTag(Tags.PROVISION_EAS_PROVISION_DOC) != END) {
-            boolean supported = true;
             switch (tag) {
                 case Tags.PROVISION_DEVICE_PASSWORD_ENABLED:
                     if (getValueInt() == 1) {
@@ -129,7 +124,6 @@
                 case Tags.PROVISION_ALLOW_CONSUMER_EMAIL:
                 case Tags.PROVISION_ALLOW_INTERNET_SHARING:
                     if (getValueInt() == 0) {
-<<<<<<< HEAD
                         supported = false;
                     }
                     break;
@@ -137,9 +131,6 @@
                 case Tags.PROVISION_ALLOW_BLUETOOTH:
                     if (getValueInt() != 2) {
                         supported = false;
-=======
-                       supported = false;
->>>>>>> 2cb5acc5
                     }
                     break;
                 // The following policies, if true, can't be supported at the moment
@@ -153,7 +144,6 @@
                 case Tags.PROVISION_REQUIRE_MANUAL_SYNC_WHEN_ROAMING:
                     if (getValueInt() == 1) {
                         supported = false;
-<<<<<<< HEAD
                     }
                     break;
                 // The following, if greater than zero, can't be supported at the moment
@@ -200,8 +190,6 @@
                     // -1 indicates no required truncation
                     if (!value.equals("-1")) {
                         supported = false;
-=======
->>>>>>> 2cb5acc5
                     }
                     break;
                 default:
@@ -215,7 +203,6 @@
         }
 
         mPolicySet = new SecurityPolicy.PolicySet(minPasswordLength, passwordMode,
-<<<<<<< HEAD
                 maxPasswordFails, maxScreenLockTime, true, passwordExpiration, passwordHistory,
                 passwordComplexChars);
     }
@@ -239,9 +226,6 @@
             }
         }
         return specifiesApplications;
-=======
-                    maxPasswordFails, maxScreenLockTime, true);
->>>>>>> 2cb5acc5
     }
 
     class ShadowPolicySet {
