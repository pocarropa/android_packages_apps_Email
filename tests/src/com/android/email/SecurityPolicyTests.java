--- conflicted
+++ resolved
@@ -33,17 +33,11 @@
 
 /**
  * This is a series of unit tests for backup/restore of the SecurityPolicy class.
-<<<<<<< HEAD
+ *
  * You can run this entire test case with:
  *   runtest -c com.android.email.SecurityPolicyTests email
  */
 
-=======
- *
- * You can run this entire test case with:
- *   runtest -c com.android.email.SecurityPolicyTests email
-*/
->>>>>>> fbf501fe
 @MediumTest
 public class SecurityPolicyTests extends ProviderTestCase2<EmailProvider> {
 
@@ -118,21 +112,12 @@
             fail("Illegal password mode allowed");
         } catch (IllegalArgumentException e) {
         }
-<<<<<<< HEAD
-        try {
-            new PolicySet(0, PolicySet.PASSWORD_MODE_NONE, 0,
-                    PolicySet.SCREEN_LOCK_TIME_MAX + 1, false, 0, 0, 0);
-            fail("Too-long screen lock time allowed");
-        } catch (IllegalArgumentException e) {
-        }
-=======
         PolicySet ps = new PolicySet(0, PolicySet.PASSWORD_MODE_NONE, 0,
-                PolicySet.SCREEN_LOCK_TIME_MAX + 1, false);
+                PolicySet.SCREEN_LOCK_TIME_MAX + 1, false, 0, 0, 0);
         assertEquals(PolicySet.SCREEN_LOCK_TIME_MAX, ps.getMaxScreenLockTime());
         ps = new PolicySet(0, PolicySet.PASSWORD_MODE_NONE,
-                PolicySet.PASSWORD_MAX_FAILS_MAX + 1, 0, false);
+                PolicySet.PASSWORD_MAX_FAILS_MAX + 1, 0, false, 0, 0, 0);
         assertEquals(PolicySet.PASSWORD_MAX_FAILS_MAX, ps.getMaxPasswordFails());
->>>>>>> fbf501fe
     }
 
     /**
